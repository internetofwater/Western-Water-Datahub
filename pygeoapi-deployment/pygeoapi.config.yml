--- conflicted
+++ resolved
@@ -155,7 +155,6 @@
         data: https://wcc.sc.egov.usda.gov/awdbRestApi/v3/api-docs
         title_field: name
 
-<<<<<<< HEAD
 
   usace-edr:
     type: collection
@@ -178,8 +177,6 @@
         title_field: name
 
 
-=======
->>>>>>> b770c0e6
   noaa-qpf-24-hour-day-1:
     type: collection
     title: NOAA QPF 24 Hours Day 1
