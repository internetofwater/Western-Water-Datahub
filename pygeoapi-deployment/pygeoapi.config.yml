server:
  bind:
    host: localhost # change to your hostname if running your own instance
    port: 5005
  url: ${PYGEOAPI_URL:-http://localhost:5005} #change to host URL  if running your own instance
  mimetype: application/json; charset=UTF-8
  encoding: utf-8
  gzip: true
  language: en-US
  cors: true
  pretty_print: true
  limits:
    default_items: 1825 # 5 Years
    max_items: 10950 # 30 Years
  map:
    url: https://tile.openstreetmap.org/{z}/{x}/{y}.png
    attribution: '<a href="https://www.openstreetmap.org/copyright">© OpenStreetMap contributors</a>'

logging:
  level: ${PYGEOAPI_LOGLEVEL:-ERROR}
  # logfile: /tmp/pygeoapi.log

metadata:
  identification:
    title: Western Water Datahub
    description: The Western Water Datahub is an implementation of OGC API - EDR supported by the United States Bureau of Reclamation.
    keywords:
      - usbr
      - wwdh
      - iow
    keywords_type: theme
    terms_of_service: https://opensource.org/license/MIT
    url: https://github.com/internetofwater/WWDH
  license:
    name: MIT License
    url: https://opensource.org/license/MIT
  provider:
    name: Internet of Water
    url: https://github.com/internetofwater/WWDH
  contact:
    address: 113 Brattle St
    city: Cambridge
    stateorprovince: Massachussetts
    postalcode: 02138
    country: USA
    email: bwebb@lincolninst.edu
    url: https://cgsearth.org
    role: pointOfContact
    name: Benjamin Webb

resources:
<<<<<<< HEAD

=======
>>>>>>> dac61155
  sitemap-generator:
    type: process
    processor:
      name: pygeoapi_plugins.process.sitemap.SitemapProcessor

  rise-edr:
    type: collection
    title: Reclamation Information Sharing Environment
    description: USBR Information Sharing Environment (RISE) EDR
    provider-name:
      - BOR
      - USBR
    keywords:
      - EDR
      - RISE
      - USBR
    templates:
      path: templates/jsonld/rise-edr
    links:
      - &default-link
        type: application/html
        rel: canonical
        title: data source
        href: https://data.usbr.gov/
        hreflang: en-US
    extents:
      spatial:
        bbox: [-123.60518, 28.4667, -95.875, 48.8283]
        crs: http://www.opengis.net/def/crs/OGC/1.3/CRS84
    providers:
      - &default-edr
        type: edr
        name: rise.rise_edr.RiseEDRProvider
        data: https://data.usbr.gov/
        title_field: name
      - &default-feature
        type: feature
        name: rise.rise.RiseProvider
        data: https://data.usbr.gov/
        title_field: name

  snotel-edr:
    type: collection
    title: Snow Telemetry Network
    description: USDA Snow Telemetry Network (SNOTEL) EDR
    provider-name:
      - DOA
      - USDA
      - NRCS
    keywords:
      - EDR
      - SNOTEL
      - NRCS
      - USDA
    links:
      - <<: *default-link
        href: https://www.nrcs.usda.gov/wps/portal/wcc/home/aboutUs/monitoringPrograms/automatedSnowMonitoring/
    extents:
      spatial:
        bbox: [-164.92472, 32.92342, -103.78758, 70.28062]
        crs: http://www.opengis.net/def/crs/OGC/1.3/CRS84
    providers:
      - <<: *default-edr
        name: snotel.snotel_edr.SnotelEDRProvider
        data: https://wcc.sc.egov.usda.gov/
      - <<: *default-feature
        name: snotel.snotel.SnotelProvider
        data: https://wcc.sc.egov.usda.gov/

  usgs-sta:
    type: collection
    title: United States Geologic Survey Streamgages
    description: USGS Streamgages SensorThings API EDR
    provider-name:
      - GS
      - USGS
      - WMA
    keywords:
      - EDR
      - SensorThings
      - USGS
    links:
      - <<: *default-link
        href: https://labs.waterdata.usgs.gov
    extents: &default-extent
      spatial:
        bbox: [-170, 15, -51, 72]
        crs: http://www.opengis.net/def/crs/OGC/1.3/CRS84
    providers:
      - type: edr
        name: SensorThingsEDR
        data: https://labs.waterdata.usgs.gov/sta/v1.1/
      - type: feature
        name: SensorThings
        data: https://labs.waterdata.usgs.gov/sta/v1.1/
        entity: Things
        title_field: name

  awdb-forecasts-edr:
    type: collection
    title: Air and Water Database Forecasts
    description: USDA Air and Water Database Forecasts (AWDB) EDR
    provider-name:
      - DOA
      - USDA
      - NRCS
    keywords:
      - open data
    extents: *default-extent
    providers:
      - type: edr
        name: awdb_forecasts.awdb_forecasts_edr.AwdbForecastsEDRProvider
        data: https://wcc.sc.egov.usda.gov/awdbRestApi/v3/api-docs
      - type: feature
        name: awdb_forecasts.awdb_forecasts.AwdbForecastsProvider
        data: https://wcc.sc.egov.usda.gov/awdbRestApi/v3/api-docs
        title_field: name
    links:
      - <<: *default-link
        href: https://www.nrcs.usda.gov/wps/portal/wcc/home/aboutUs/monitoringPrograms/automatedSnowMonitoring

  snotel-huc06-means:
    type: collection
    title: Snotel HUC06 Water Temp Means from Snowpack Melt
    description: The average water temperature from snowpack melt; each feature contains one average for each HUC06 watershed; these averages are relative to the 30 year average
    provider-name:
      - DOA
      - USDA
      - NRCS
    keywords:
      - open data
    extents: *default-extent
    providers:
      - type: feature
        name: snotel_means.snotel_means.SnotelMeansProvider
        data: https://wcc.sc.egov.usda.gov/awdbRestApi/v3/api-docs
        entity: Observation
        title_field: name

  usace-edr:
    type: collection
    title: US Army Corps of Engineers Access2Water
    description: USACE Access2Water (A2W) API EDR
    provider-name:
      - DOA
      - USACE
      - NRCS
    keywords:
      - open data
    extents: *default-extent
    providers:
      - type: edr
        name: usace.usace_edr.USACEEDRProvider
        data: https://wcc.sc.egov.usda.gov/awdbRestApi/v3/api-docs
      - type: feature
        name: usace.usace.USACEProvider
        data: https://wcc.sc.egov.usda.gov/awdbRestApi/v3/api-docs
        entity: Observation
        title_field: name
    links:
      - <<: *default-link
        href: https://water.sec.usace.army.mil/cda/reporting/providers/projects?fmt=geojson

  noaa-qpf-day-1: &default-qpf
    type: collection
    title: Quantitative Precipitation Forecast Day 1
    description: NOAA Quantitative Precipitation Forecast (QPF) 24 Hours Day 1
    provider-name:
      - WPC
      - NOAA
    keywords: [NOAA, QPF]
    links:
      - <<: *default-link
        href: https://mapservices.weather.noaa.gov/vector/rest/services/precip/wpc_qpf/MapServer
    extents: *default-extent
    providers:
      - &default-feature-qpf
        type: feature
        name: ESRI
        data: https://mapservices.weather.noaa.gov/vector/rest/services/precip/wpc_qpf/MapServer/1
        id_field: objectid
        time_field: issue_time

  noaa-qpf-day-2:
    <<: *default-qpf
    title: Quantitative Precipitation Forecast Day 2
    description: NOAA Quantitative Precipitation Forecast (QPF) 24 Hours Day 2
    providers:
      - <<: *default-feature-qpf
        data: https://mapservices.weather.noaa.gov/vector/rest/services/precip/wpc_qpf/MapServer/2

  noaa-qpf-day-3:
    <<: *default-qpf
    title: Quantitative Precipitation Forecast Day 3
    description: NOAA Quantitative Precipitation Forecast (QPF) 24 Hours Day 3
    providers:
      - <<: *default-feature-qpf
        data: https://mapservices.weather.noaa.gov/vector/rest/services/precip/wpc_qpf/MapServer/3

  noaa-qpf-day-4-5:
    <<: *default-qpf
    title: Quantitative Precipitation Forecast Day 4-5
    description: NOAA Quantitative Precipitation Forecast (QPF) 48 Hours Day 4-5
    providers:
      - <<: *default-feature-qpf
        data: https://mapservices.weather.noaa.gov/vector/rest/services/precip/wpc_qpf/MapServer/4

  noaa-qpf-day-6-7:
    <<: *default-qpf
    title: Quantitative Precipitation Forecast Day 6-7
    description: NOAA Quantitative Precipitation Forecast (QPF) 48 Hour Day 6-7
    providers:
      - <<: *default-feature-qpf
        data: https://mapservices.weather.noaa.gov/vector/rest/services/precip/wpc_qpf/MapServer/5

  noaa-cqpf-6-hours:
    <<: *default-qpf
    title: Cumulative Quantitative Precipitation Forecast 6 Hours
    description: NOAA Quantitative Precipitation Forecast (QPF) Cumulative 6 Hours Day 1
    providers:
      - <<: *default-feature-qpf
        data: https://mapservices.weather.noaa.gov/vector/rest/services/precip/wpc_qpf/MapServer/7

  noaa-cqpf-48-hours:
    <<: *default-qpf
    title: Cumulative Quantitative Precipitation Forecast 48 Hours
    description: NOAA Quantitative Precipitation Forecast (QPF) Cumulative 48 Hours Day 1-2
    providers:
      - <<: *default-feature-qpf
        data: https://mapservices.weather.noaa.gov/vector/rest/services/precip/wpc_qpf/MapServer/8

  noaa-cqpf-72-hours:
    <<: *default-qpf
    title: Cumulative Quantitative Precipitation Forecast 72 Hours
    description: NOAA Quantitative Precipitation Forecast (QPF) Cumulative 72 Hours Day 1-3
    providers:
      - <<: *default-feature-qpf
        data: https://mapservices.weather.noaa.gov/vector/rest/services/precip/wpc_qpf/MapServer/9

  noaa-cqpf-120-hours:
    <<: *default-qpf
    title: Cumulative Quantitative Precipitation Forecast 120 Hours
    description: NOAA Quantitative Precipitation Forecast (QPF) Cumulative 120 Hours Day 1-5
    providers:
      - <<: *default-qpf
        data: https://mapservices.weather.noaa.gov/vector/rest/services/precip/wpc_qpf/MapServer/10

  noaa-cqpf-168-hours:
    <<: *default-qpf
    title: Cumulative Quantitative Precipitation Forecast 168 Hours
    description: NOAA Quantitative Precipitation Forecast (QPF) Cumulative 168 Hours Day 1-7
    providers:
      - <<: *default-feature-qpf
        data: https://mapservices.weather.noaa.gov/vector/rest/services/precip/wpc_qpf/MapServer/11

  noaa-4-inch-snow:
    <<: *default-qpf
    title: Probability of >4 inches of snow
    description: NOAA Probability of at least 4 inches of snow in next 24 hours
    links:
      - <<: *default-link
        href: https://mapservices.weather.noaa.gov/vector/rest/services/precip/wpc_prob_winter_precip/MapServer
    providers:
      - <<: *default-feature-qpf
        data: https://mapservices.weather.noaa.gov/vector/rest/services/precip/wpc_prob_winter_precip/MapServer/1

  noaa-8-inch-snow:
    <<: *default-qpf
    title: Probability of >8 inches of snow
    description: NOAA Probability of at least 8 inches of snow in next 24 hours
    providers:
      - <<: *default-feature-qpf
        data: https://mapservices.weather.noaa.gov/vector/rest/services/precip/wpc_prob_winter_precip/MapServer/2

  noaa-12-inch-snow:
    <<: *default-qpf
    title: Probability of >12 inches of snow
    description: NOAA Probability of at least 12 inches of snow in next 24 hours
    providers:
      - <<: *default-feature-qpf
        data: https://mapservices.weather.noaa.gov/vector/rest/services/precip/wpc_prob_winter_precip/MapServer/3

  noaa-0.25-inch-icing: &default-wpc
    <<: *default-qpf
    title: Probability of >0.25 inches of icing
    description: NOAA Probability of at least 0.25 inches of icing in next 24 hours
    providers:
      - <<: *default-feature-qpf
        data: https://mapservices.weather.noaa.gov/vector/rest/services/precip/wpc_prob_winter_precip/MapServer/4

  nohrsc-swe:
    type: collection
    title: Snow Water Forecast
    description: NOAA NOHRSC Snow Water Forecast
    provider-name:
      - NOHRSC
      - NOAA
    keywords:
      - nohrsc
      - snow water equivalent
    links:
      - <<: *default-link
        title: information
        href: https://www.nohrsc.noaa.gov/nsa/
    extents:
      spatial:
        bbox: [-130.516667, 24.1, -62.25273100000001, 58.240301]
        crs: http://www.opengis.net/def/crs/EPSG/0/4269
    providers:
      - &default-wms
        type: map
        name: WMSFacade
        data: https://mapservices.weather.noaa.gov/raster/services/snow/NOHRSC_Snow_Analysis/MapServer/WMSServer
        options:
          layer: 1
          style: default
          projection: 4326
        format:
          name: png
          mimetype: image/png

  nohrsc-sd:
    type: collection
    title: Snow Depth Forecast
    description: NOAA NOHRSC Snow Depth Forecast
    provider-name:
      - NOHRSC
      - NOAA
    keywords:
      - nohrsc
      - snow depth
    links:
      - <<: *default-link
        title: information
        href: https://www.nohrsc.noaa.gov/nsa/
    extents: *default-extent
    providers:
      - <<: *default-wms
        data: https://mapservices.weather.noaa.gov/raster/services/snow/NOHRSC_Snow_Analysis/MapServer/WMSServer

  nohrsd-saswb:
    <<: *default-qpf
    title: Snow Analysis Water Boundary
    description: NOAA NOHRSC Snow Analysis Snow Water Boundary
    providers:
      - <<: *default-feature-qpf
        data: https://mapservices.weather.noaa.gov/raster/rest/services/snow/NOHRSC_Snow_Analysis/MapServer/5

  noaa-rfc:
    type: collection
    title: River Forecast Center Seasonal Forecasts
    description: NOAA River Forecast Center Forecasts
    provider-name:
      - RFC
      - NOAA
    keywords: [NOAA]
    links:
      - <<: *default-link
        href: https://www.cbrfc.noaa.gov/wsup/graph/west/map/esp_map.html
    extents: *default-extent
    providers:
      - type: feature
        name: noaa_rfc.noaa_rfc.NOAARFCProvider
        data: https://www.cbrfc.noaa.gov/wsup/graph/west/map/esp_map.html
        title_field: espname

  noaa-temp-6-10-day:
    type: collection
    title: 6-10 Day Temperature Forecast
    description: NOAA 6-10 Day Temperature Forecast
    provider-name:
      - CPC
      - NOAA
    keywords: [NOAA, temperature]
    links:
      - <<: *default-link
        href: https://mapservices.weather.noaa.gov/vector/rest/services/outlooks/cpc_6_10_day_outlk/MapServer/0
    extents: *default-extent
    providers:
      - <<: *default-feature-qpf
        data: https://mapservices.weather.noaa.gov/vector/rest/services/outlooks/cpc_6_10_day_outlk/MapServer/0
        time_field: fcst_date
      - <<: *default-wms
        data: https://mapservices.weather.noaa.gov/vector/services/outlooks/cpc_6_10_day_outlk/MapServer/WMSServer

  noaa-precip-6-10-day:
    type: collection
    title: 6-10 Day Precipitation Forecast
    description: NOAA 6-10 Day Precipitation Forecast
    provider-name:
      - CPC
      - NOAA
    keywords: [NOAA, temperature]
    links:
      - <<: *default-link
        href: https://mapservices.weather.noaa.gov/vector/rest/services/outlooks/cpc_6_10_day_outlk/MapServer/1
    extents: *default-extent
    providers:
      - <<: *default-feature-qpf
        data: https://mapservices.weather.noaa.gov/vector/rest/services/outlooks/cpc_6_10_day_outlk/MapServer/1
        time_field: fcst_date
      - <<: *default-wms
        data: https://mapservices.weather.noaa.gov/vector/services/outlooks/cpc_6_10_day_outlk/MapServer/WMSServer
        options:
          layer: 0
          style: default
          projection: 4326

  us-current-drought-monitor:
    type: collection
    title: Current Drought Monitor
    description: US Drought Monitor current drought intensity from the National Drought Mitigation Center
    provider-name:
      - NDMC
      - NOAA
      - DOA
      - USDA
    keywords: ["drought"]
    links:
      - <<: *default-link
        href: https://services9.arcgis.com/RHVPKKiFTONKtxq3/arcgis/rest/services/US_Drought_Intensity_v1/FeatureServer/3
    extents: *default-extent
    providers:
      - <<: *default-feature-qpf
        data: https://services9.arcgis.com/RHVPKKiFTONKtxq3/arcgis/rest/services/US_Drought_Intensity_v1/FeatureServer/3
        id_field: OBJECTID
        time_field: ddate
      - <<: *default-wms
        data: https://ndmcgeodata.unl.edu/cgi-bin/mapserv.exe?map=/ms4w/apps/usdm/map/usdm_current_wms.map
        options:
          layer: usdm_current
          style: default
          projection: 4326

  us-historical-drought-monitor:
    type: collection
    title: Historical Drought Monitor
    description: US Drought Monitor drought intensity from the National Drought Mitigation Center
    provider-name:
      - NDMC
      - NOAA
      - DOA
      - USDA
    keywords: ["drought"]
    links:
      - <<: *default-link
        href: https://services9.arcgis.com/RHVPKKiFTONKtxq3/ArcGIS/rest/services/US_Drought_Intensity_v1/FeatureServer/2
    extents: *default-extent
    providers:
      - <<: *default-feature-qpf
        data: https://services9.arcgis.com/RHVPKKiFTONKtxq3/ArcGIS/rest/services/US_Drought_Intensity_v1/FeatureServer/2
        id_field: OBJECTID
        time_field: ddate
      - <<: *default-wms
        data: https://ndmcgeodata.unl.edu/cgi-bin/mapserv.exe?map=/ms4w/apps/usdm/map/usdm_current_wms.map
        options:
          layer: usdm_current
          style: default
          projection: 4326

  usgs-prism:
    type: collection
    title: Parameter-elevation Regressions on Independent Slopes Model (PRISM)
    description: PRISM Monthly Climate Data for the Continental United States
    provider-name:
      - GS
      - USGS
      - OSU
    keywords:
      - temperature
      - precipitation
    extents: *default-extent
    links:
      - <<: *default-link
        title: information
        href: https://cida.usgs.gov/thredds/catalog.html?dataset=cida.usgs.gov/prism_v2
    providers:
      - type: edr
        name: xarray-edr
        data: s3://mdmf/gdp/PRISM_v2.zarr
        format:
          name: zarr
          mimetype: application/zip
        options:
          s3:
            anon: true
            requester_pays: false
            client_kwargs:
              endpoint_url: https://usgs.osn.mghpcc.org/

  resviz-edr:
    type: collection
    title: Reservoir drought conditions
    description: USBR Reservoir drought conditions
    provider-name:
      - BOR
      - USBR
    keywords:
      - reservoir
      - drought
    extents:
      spatial:
        bbox: [-123.60518, 28.4667, -95.875, 48.8283]
        crs: http://www.opengis.net/def/crs/OGC/1.3/CRS84
    links:
      - <<: *default-link
        href: https://data.usbr.gov/rise/rise-resviz/data
    providers:
      - type: edr
        name: pgedr.PostgresEDRProvider
        data: &postgres-data
          host: ${POSTGRES_HOST:-localhost}
          dbname: ${POSTGRES_DB:-edr}
          user: ${POSTGRES_USER:-postgres}
          password: ${POSTGRES_PASSWORD:-password}
        table: resviz
        properties:
          - resviz_stations.monitoring_location_id
          - resviz_stations.max_capacity
          - resviz_stations.monitoring_location_name
          - resviz_stations.site_name
          - resviz_stations.doi_region_num
          - resviz_stations.doi_region_name
          - resviz_stations.huc06
          - resviz_stations.huc08
          - resviz_stations.state
        edr_fields:
          id_field: ogc_fid
          time_field: data_date
          location_field: resviz_stations.monitoring_location_id
          geom_field: resviz_stations.geom
          parameter_id: resviz_parameters.parameter_id
          parameter_name: resviz_parameters.parameter_name
          parameter_unit: resviz_parameters.parameter_unit
        external_tables:
          resviz_stations:
            foreign: monitoring_location_id
            remote: monitoring_location_id
          resviz_parameters:
            foreign: parameter_id
            remote: parameter_id
      - type: feature
        name: PostgreSQL
        data: *postgres-data
        table: resviz_stations
        id_field: monitoring_location_id
        geom_field: geom

  doi-regions:
    type: collection
    title: Unified Interior Regional Boundaries
    description: DOI Unified Interior Regional Boundaries
    provider-name:
      - BOR
      - USBR
    keywords:
      - doi
      - boundaries
    extents: *default-extent
    links:
      - <<: *default-link
        title: information
        href: https://www.doi.gov/employees/reorg/unified-regional-boundaries
    providers:
      - type: feature
        name: ESRI
        # data: https://services1.arcgis.com/fBc8EJBxQRMcHlei/arcgis/rest/services/DOI_Unified_Regions/FeatureServer/0

        # Very similar as the one above, yet it contains additional info like the regions' official abbreviation
        data: https://services1.arcgis.com/ixD30sld6F8MQ7V5/ArcGIS/rest/services/DOI_12_Unified_Regions_20180801/FeatureServer/0
        id_field: OBJECTID
        title_field: REG_NAME

  noaa-river-stage-forecast-day-1: &default-river-stage
    type: collection
    title: River Stage Forecast Day 1
    description: NOAA River Stage Forecast 24 Hours / 1 day from now
    provider-name:
      - NOAA
      - RFC
    keywords: [NOAA, riv_gauges]
    links:
      - <<: *default-link
        href: https://mapservices.weather.noaa.gov/eventdriven/rest/services/water/riv_gauges/MapServer
    extents: *default-extent
    providers:
      - &default-feature-river-stage
        type: feature
        name: ESRI
        data: https://mapservices.weather.noaa.gov/eventdriven/rest/services/water/riv_gauges/MapServer/1
        id_field: objectid
        time_field: fcsttime

  noaa-river-stage-forecast-day-2:
    <<: *default-river-stage
    title: River Stage Forecast Day 2
    description: NOAA River Stage Forecast 48 hours / 2 days from now
    providers:
      - <<: *default-feature-river-stage
        data: https://mapservices.weather.noaa.gov/eventdriven/rest/services/water/riv_gauges/MapServer/2

  noaa-river-stage-forecast-day-3:
    <<: *default-river-stage
    title: River Stage Forecast Day 3
    description: NOAA River Stage Forecast 72 hours / 3 days from now
    providers:
      - <<: *default-feature-river-stage
        data: https://mapservices.weather.noaa.gov/eventdriven/rest/services/water/riv_gauges/MapServer/3

  noaa-river-stage-forecast-day-10:
    <<: *default-river-stage
    title: River Stage Forecast Day 10
    description: NOAA River Stage Forecast 240 hours / 10 days from now
    providers:
      - <<: *default-feature-river-stage
        data: https://mapservices.weather.noaa.gov/eventdriven/rest/services/water/riv_gauges/MapServer/10

  resops-edr:
    type: collection
    title: ResOpsUS 30 Year Reservoir Storage Info
    description: Aggregated storage data of USACE dams in the ResOpsUS reservoir dataset identified according to the national inventory of dams (NID) ID.
    provider-name:
      - DOA
      - USACE
      - NRCS
    keywords:
      - EDR
      - ResOpsUS
      - USACE
    links:
      - <<: *default-link
    extents:
      spatial:
        bbox: [-164.92472, 32.92342, -103.78758, 70.28062]
        crs: http://www.opengis.net/def/crs/OGC/1.3/CRS84
    providers:
      - <<: *default-feature
        name: resops.resops.ResOpsUSProvider
        data: https://zenodo.org/records/5893641
      - <<: *default-edr
        data: https://zenodo.org/records/5893641
        name: resops.resops_edr.ResOpsUSProviderEDR<|MERGE_RESOLUTION|>--- conflicted
+++ resolved
@@ -49,10 +49,6 @@
     name: Benjamin Webb
 
 resources:
-<<<<<<< HEAD
-
-=======
->>>>>>> dac61155
   sitemap-generator:
     type: process
     processor:
