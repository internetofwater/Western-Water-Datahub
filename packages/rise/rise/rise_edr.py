# Copyright 2025 Lincoln Institute of Land Policy
# SPDX-License-Identifier: MIT

import logging
from typing import ClassVar, Optional

from com.helpers import await_
from com.otel import otel_trace
from com.protocols.providers import EDRProviderProtocol
from pygeoapi.provider.base import ProviderQueryError, ProviderNoDataError
from pygeoapi.provider.base_edr import BaseEDRProvider
from rise.lib.covjson.covjson import CovJSONBuilder
from rise.lib.location import LocationResponse
from rise.lib.cache import RISECache
from rise.lib.add_results import LocationResultBuilder

LOGGER = logging.getLogger(__name__)


class RiseEDRProvider(BaseEDRProvider, EDRProviderProtocol):
    """The EDR Provider for the USBR Rise API"""

    LOCATION_API: ClassVar[str] = "https://data.usbr.gov/rise/api/location"
    BASE_API: ClassVar[str] = "https://data.usbr.gov"
    cache: RISECache

    def __init__(self, provider_def=None):
        """
        Initialize object

        :param provider_def: provider definition

        :returns: rise.base_edr.RiseEDRProvider
        """
        self.cache = RISECache()

        provider_def = {
            "name": "Rise EDR",
            "type": "feature",
            "data": "remote",
        } or provider_def

        BaseEDRProvider.__init__(self, provider_def)

        self.instances = []  # used so pygeoapi doesn't register the same query multiple times in the UI

    @otel_trace()
    @BaseEDRProvider.register()
    def locations(
        self,
        location_id: Optional[str] = None,
        datetime_: Optional[str] = None,
        select_properties: Optional[list[str]] = None,
        crs: Optional[str] = None,
        format_: Optional[str] = None,
        **kwargs,
    ):
        """
        Extract data from location
        """
        if not location_id and datetime_:
            raise ProviderQueryError("Can't filter by date on every location")

        raw_resp = self.cache.get_or_fetch_all_param_filtered_pages(select_properties)
        if not raw_resp:
            raise ProviderNoDataError(
                f"No locations found with properties {select_properties}"
            )
        response = LocationResponse.from_api_pages_with_included_catalog_items(raw_resp)

        if location_id:
            try:
                location_id_as_int = int(location_id)
            except ValueError:
                raise ProviderQueryError(
                    f"Invalid location id: '{location_id}'; RISE location IDs must be integers"
                )
            response.drop_all_locations_but_id(str(location_id_as_int))

        # If a location exists but has no CatalogItems, it should not appear in locations
        response.drop_locations_without_catalogitems()

        # FROM SPEC: If a location id is not defined the API SHALL return a GeoJSON features array of valid location identifiers,
        if not any([crs, datetime_, location_id]) or format_ == "geojson":
            return response.to_geojson(
                itemsIDSingleFeature=location_id is not None,
                fields_mapping=self.get_fields(),
            )

        # if we are returning covjson we need to fetch the results and fill in the json
        builder = LocationResultBuilder(cache=self.cache, base_response=response)
        response_with_results = builder.load_results(time_filter=datetime_)
        return CovJSONBuilder(self.cache).render(
            response_with_results, select_properties
        )

    def get_fields(self):
        """Get the list of all parameters (i.e. fields) that the user can filter by"""
        if self._fields:
            return self._fields

        self._fields = await_(self.cache.get_or_fetch_parameters())

        return self._fields

    @otel_trace()
    @BaseEDRProvider.register()
    def cube(
        self,
        bbox: list,
        datetime_: Optional[str] = None,
        select_properties: Optional[list] = None,
        z: Optional[str] = None,
        format_: Optional[str] = None,
        **kwargs,
    ):
        """
        Returns a data cube defined by bbox and z parameters

        :param bbox: `list` of minx,miny,maxx,maxy coordinate values as `float`
        :param datetime_: temporal (datestamp or extent)
        :param z: vertical level(s)
        :param format_: data format of output
        """
        # Example: http://localhost:5000/collections/rise-edr/cube?bbox=-101.381836,27.215556,-92.680664,32.23139
        raw_resp = self.cache.get_or_fetch_all_param_filtered_pages(select_properties)
        response = LocationResponse.from_api_pages_with_included_catalog_items(raw_resp)

        response.drop_outside_of_bbox(bbox, z)
<<<<<<< HEAD

        if select_properties:
            response.drop_all_properties_but_selected(select_properties)
        response.drop_locations_without_catalogitems()
=======
>>>>>>> 3514f449

        builder = LocationResultBuilder(cache=self.cache, base_response=response)
        response_with_results = builder.load_results(time_filter=datetime_)
        return CovJSONBuilder(self.cache).render(
            response_with_results, select_properties
        )

    @otel_trace()
    @BaseEDRProvider.register()
    def area(
        self,
        # Well known text (WKT) representation of the geometry for the area
        wkt: str,
        select_properties: list[str] = [],
        datetime_: Optional[str] = None,
        z: Optional[str] = None,
        format_: Optional[str] = None,
        **kwargs,
    ):
        """
        Extract and return coverage data from a specified area.
        Example: http://localhost:5000/collections/rise-edr/area?coords=POLYGON%20((-109.204102%2047.010226,%20-104.655762%2047.010226,%20-104.655762%2049.267805,%20-109.204102%2049.267805,%20-109.204102%2047.010226))&f=json
        """

        raw_resp = self.cache.get_or_fetch_all_param_filtered_pages(select_properties)
        assert len(raw_resp) > 1
        found = set()
        for url in raw_resp:
            for data in raw_resp[url]["data"]:
                id = data["attributes"]["_id"]
                assert id not in found, (
                    f"{id} is a duplicate with name {data['attributes']['locationName']} in {url}"
                )
                found.add(id)
        response = LocationResponse.from_api_pages_with_included_catalog_items(raw_resp)

        assert not response.has_duplicate_locations()

        if wkt != "":
            response.drop_outside_of_wkt(wkt, z)

        assert not response.has_duplicate_locations()

        builder = LocationResultBuilder(cache=self.cache, base_response=response)
        response_with_results = builder.load_results(time_filter=datetime_)
        return CovJSONBuilder(self.cache).render(
            response_with_results, select_properties
        )

    @BaseEDRProvider.register()
    def items(self, **kwargs):
        # We have to define this since pygeoapi has a limitation and needs both EDR and OAF for items
        # https://github.com/geopython/pygeoapi/issues/1748
        pass

    def __repr__(self):
        return "<RiseEDRProvider>"<|MERGE_RESOLUTION|>--- conflicted
+++ resolved
@@ -127,13 +127,8 @@
         response = LocationResponse.from_api_pages_with_included_catalog_items(raw_resp)
 
         response.drop_outside_of_bbox(bbox, z)
-<<<<<<< HEAD
 
-        if select_properties:
-            response.drop_all_properties_but_selected(select_properties)
         response.drop_locations_without_catalogitems()
-=======
->>>>>>> 3514f449
 
         builder = LocationResultBuilder(cache=self.cache, base_response=response)
         response_with_results = builder.load_results(time_filter=datetime_)
