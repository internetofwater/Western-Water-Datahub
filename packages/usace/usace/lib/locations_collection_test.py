--- conflicted
+++ resolved
@@ -1,10 +1,8 @@
-<<<<<<< HEAD
+# Copyright 2025 Lincoln Institute of Land Policy
+# SPDX-License-Identifier: MIT
+
 from usace.lib.locations_collection import LocationColletion
 
 
 def test_location_collection():
-    assert LocationColletion()
-=======
-# Copyright 2025 Lincoln Institute of Land Policy
-# SPDX-License-Identifier: MIT
->>>>>>> b770c0e6
+    assert LocationColletion()