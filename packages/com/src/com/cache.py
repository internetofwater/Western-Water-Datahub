--- conflicted
+++ resolved
@@ -140,14 +140,7 @@
         urls: list[str],
         custom_mimetype: Optional[str] = None,
     ):
-<<<<<<< HEAD
-        tasks = [
-            asyncio.create_task(fetch_url(url, custom_mimetype=custom_mimetype))
-            for url in urls
-        ]
-=======
         results = await asyncio.gather(*(fetch_url(url) for url in urls))
->>>>>>> 88d088c2
 
         for url, result in zip(urls, results):
             await self.set(url, result)
