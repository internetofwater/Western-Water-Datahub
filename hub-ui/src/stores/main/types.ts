--- conflicted
+++ resolved
@@ -67,7 +67,7 @@
 
 export type GeographyFilter = {
   itemId: string;
-  collectionId: Collection["id"];
+  collectionId: Collection['id'];
   feature: Feature<Polygon>;
 };
 
@@ -77,15 +77,9 @@
   category: string | null;
   setCategory: (category: MainState['category']) => void;
   dataset: string | null;
-<<<<<<< HEAD
   setDataset: (dataset: MainState['dataset']) => void;
-  geographyFilter: Feature<Polygon> | null;
+  geographyFilter: GeographyFilter | null;
   setGeographyFilter: (geographyFilter: MainState['geographyFilter']) => void;
-=======
-  setDataset: (dataset: MainState["dataset"]) => void;
-  geographyFilter: GeographyFilter | null;
-  setGeographyFilter: (geographyFilter: MainState["geographyFilter"]) => void;
->>>>>>> a296383b
   hasGeographyFilter: () => boolean;
   collections: ICollection[];
   setCollections: (collections: MainState['collections']) => void;
