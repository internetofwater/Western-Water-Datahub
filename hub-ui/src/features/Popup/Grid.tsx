--- conflicted
+++ resolved
@@ -3,7 +3,6 @@
  * SPDX-License-Identifier: Apache-2.0
  */
 
-<<<<<<< HEAD
 import dayjs from 'dayjs';
 import { useEffect, useState } from 'react';
 import { Feature } from 'geojson';
@@ -12,26 +11,6 @@
 import { Parameter } from '@/features/Popup';
 import styles from '@/features/Popup/Popup.module.css';
 import { TLocation as LocationType } from '@/stores/main/types';
-=======
-import dayjs from "dayjs";
-import { useEffect, useState } from "react";
-import { Feature } from "geojson";
-import {
-  Box,
-  Divider,
-  Group,
-  ScrollArea,
-  Stack,
-  Text,
-  Tooltip,
-} from "@mantine/core";
-import Button from "@/components/Button";
-import Select from "@/components/Select";
-import { Variant } from "@/components/types";
-import { Parameter } from "@/features/Popup";
-import styles from "@/features/Popup/Popup.module.css";
-import { TLocation as LocationType, TLayer } from "@/stores/main/types";
->>>>>>> e3940daf
 
 type Props = {
   location: LocationType;
@@ -44,19 +23,7 @@
 };
 
 export const Grid: React.FC<Props> = (props) => {
-<<<<<<< HEAD
   const { location, locations, feature, parameters, handleLocationChange, handleLinkClick } = props;
-=======
-  const {
-    location,
-    locations,
-    feature,
-    layer,
-    parameters,
-    handleLocationChange,
-    handleLinkClick,
-  } = props;
->>>>>>> e3940daf
 
   const [times, setTimes] = useState<{ value: string; label: string }[]>([]);
   const [time, setTime] = useState<{ value: string; label: string }>();
@@ -66,24 +33,24 @@
 
   useEffect(() => {
     if (feature.properties) {
-      if (typeof feature.properties === "object") {
+      if (typeof feature.properties === 'object') {
         const { times: rawTimes } = feature.properties as { times: string };
 
         const times = JSON.parse(rawTimes) as string[];
 
         if (
           times &&
-          times.every((time) => typeof time === "string") &&
+          times.every((time) => typeof time === 'string') &&
           times.every((time) => dayjs(time).isValid())
         ) {
           setTimes(
             times.map((time) => ({
               value: time,
-              label: dayjs(time).format("MM/DD/YYYY h:mm A"),
-            })),
+              label: dayjs(time).format('MM/DD/YYYY h:mm A'),
+            }))
           );
         }
-      } else if (typeof feature.properties === "string") {
+      } else if (typeof feature.properties === 'string') {
         const properties = JSON.parse(feature.properties);
 
         const { times: rawTimes } = properties as { times: string };
@@ -92,34 +59,24 @@
 
         if (
           times &&
-          times.every((time) => typeof time === "string") &&
+          times.every((time) => typeof time === 'string') &&
           times.every((time) => dayjs(time).isValid())
         ) {
           setTimes(
             times.map((time) => ({
               value: time,
-              label: dayjs(time).format("MM/DD/YYYY h:mm A"),
-            })),
+              label: dayjs(time).format('MM/DD/YYYY h:mm A'),
+            }))
           );
         }
       }
     }
   }, [feature]);
 
-<<<<<<< HEAD
   // useEffect(() => {
   //   if (times.length === 0 || times.some((timeObj) => timeObj.value === time?.value)) {
   //     return;
   //   }
-=======
-  useEffect(() => {
-    if (
-      times.length === 0 ||
-      times.some((timeObj) => timeObj.value === time?.value)
-    ) {
-      return;
-    }
->>>>>>> e3940daf
 
   //   const index = layer.paletteDefinition?.index ?? 0;
 
@@ -127,12 +84,9 @@
   // }, [times]);
 
   useEffect(() => {
-    const timeIndex = times.findIndex(
-      (timeObj) => timeObj.value === time?.value,
-    );
+    const timeIndex = times.findIndex((timeObj) => timeObj.value === time?.value);
     if (timeIndex !== -1 && feature.properties) {
-      const displayValues: { value: string; label: string; unit: string }[] =
-        [];
+      const displayValues: { value: string; label: string; unit: string }[] = [];
       parameters.forEach((parameter) => {
         const rawValues = feature.properties![parameter.id];
         if (rawValues) {
@@ -153,16 +107,12 @@
     <>
       <Divider mt="calc(var(--default-spacing) / 2)" />
       {time && (
-        <Text
-          size="sm"
-          mt="calc(var(--default-spacing) * 2)"
-          mb="var(--default-spacing)"
-        >
+        <Text size="sm" mt="calc(var(--default-spacing) * 2)" mb="var(--default-spacing)">
           {time?.label}
         </Text>
       )}
 
-      <ScrollArea scrollbars="x" type="hover" style={{ maxWidth: "100%" }}>
+      <ScrollArea scrollbars="x" type="hover" style={{ maxWidth: '100%' }}>
         <Group
           justify="flex-start"
           align="flex-start"
@@ -217,15 +167,7 @@
         </Group>
         <Box component="span" className={styles.linkButtonWrapper}>
           <Tooltip label="Open this location in the Links modal.">
-<<<<<<< HEAD
             <Button size="xs" onClick={handleLinkClick}>
-=======
-            <Button
-              size="xs"
-              onClick={handleLinkClick}
-              variant={Variant.Primary}
-            >
->>>>>>> e3940daf
               Link
             </Button>
           </Tooltip>
