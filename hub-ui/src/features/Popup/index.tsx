--- conflicted
+++ resolved
@@ -3,7 +3,6 @@
  * SPDX-License-Identifier: Apache-2.0
  */
 
-<<<<<<< HEAD
 import { useEffect, useState } from 'react';
 import { Feature } from 'geojson';
 import { Stack } from '@mantine/core';
@@ -20,24 +19,6 @@
 import { CollectionType, getCollectionType } from '@/utils/collection';
 import { getIdStore } from '@/utils/getIdStore';
 import { getParameterUnit } from '@/utils/parameters';
-=======
-import { useEffect, useState } from "react";
-import { Feature } from "geojson";
-import { Stack } from "@mantine/core";
-import { StringIdentifierCollections } from "@/consts/collections";
-import { Grid } from "@/features/Popup/Grid";
-import { Header } from "@/features/Popup/Header";
-import { Item } from "@/features/Popup/Item";
-import { Location } from "@/features/Popup/Location";
-import styles from "@/features/Popup/Popup.module.css";
-import mainManager from "@/managers/Main.init";
-import useMainStore from "@/stores/main";
-import { TLocation } from "@/stores/main/types";
-import useSessionStore from "@/stores/session";
-import { CollectionType, getCollectionType } from "@/utils/collection";
-import { getIdStore } from "@/utils/getIdStore";
-import { getParameterUnit } from "@/utils/parameters";
->>>>>>> da056bf5
 
 export type Parameter = {
   name: string;
@@ -56,16 +37,10 @@
 
   const [location, setLocation] = useState<TLocation>(locations[0]);
   const [feature, setFeature] = useState<Feature>();
-  const [collectionType, setCollectionType] = useState<CollectionType>(
-    CollectionType.Unknown,
-  );
+  const [collectionType, setCollectionType] = useState<CollectionType>(CollectionType.Unknown);
 
-<<<<<<< HEAD
   const [layer, setLayer] = useState<TLayer | null>(null);
   const [datasetName, setDatasetName] = useState<string>('');
-=======
-  const [datasetName, setDatasetName] = useState<string>("");
->>>>>>> da056bf5
   const [parameters, setParameters] = useState<Parameter[]>([]);
 
   const [id, setId] = useState<string>(location.id);
@@ -73,7 +48,7 @@
   const setLinkLocation = useSessionStore((state) => state.setLinkLocation);
   const allParameters =
     useMainStore((state) => state.layers).find(
-      (layer) => layer.collectionId === location.collectionId,
+      (layer) => layer.collectionId === location.collectionId
     )?.parameters ?? [];
   // const setOverlay = useSessionStore((state) => state.setOverlay);
 
@@ -85,17 +60,12 @@
   }, [locations]);
 
   useEffect(() => {
-    if (
-      feature &&
-      (feature.id === location.id || getIdStore(feature) === location.id)
-    ) {
+    if (feature && (feature.id === location.id || getIdStore(feature) === location.id)) {
       return;
     }
 
     const newFeature = features.find(
-      (feature) =>
-        String(feature.id) === location.id ||
-        getIdStore(feature) === location.id,
+      (feature) => String(feature.id) === location.id || getIdStore(feature) === location.id
     );
 
     if (newFeature) {
@@ -107,14 +77,11 @@
     const newDataset = mainManager.getCollection(location.collectionId);
 
     if (newDataset) {
-      setDatasetName(newDataset.title ?? "");
+      setDatasetName(newDataset.title ?? '');
       const paramObjects = Object.values(newDataset?.parameter_names ?? {});
 
       const parameters = paramObjects
-        .filter(
-          (object) =>
-            object.type === "Parameter" && allParameters.includes(object.id),
-        )
+        .filter((object) => object.type === 'Parameter' && allParameters.includes(object.id))
         .map((object) => ({
           id: object.id,
           name: object.name,
@@ -129,7 +96,6 @@
   }, [location]);
 
   useEffect(() => {
-<<<<<<< HEAD
     const newLayer = mainManager.getLayer({ collectionId: location.collectionId });
     if (newLayer) {
       setLayer(newLayer);
@@ -138,12 +104,6 @@
 
   useEffect(() => {
     if (feature && StringIdentifierCollections.includes(location.collectionId)) {
-=======
-    if (
-      feature &&
-      StringIdentifierCollections.includes(location.collectionId)
-    ) {
->>>>>>> da056bf5
       const id = getIdStore(feature);
       if (id) {
         setId(id);
@@ -175,7 +135,6 @@
     <Stack gap={0} className={styles.popupWrapper}>
       <Header id={id} name={datasetName} collectionType={collectionType} />
 
-<<<<<<< HEAD
       {collectionType === CollectionType.EDR && feature && datasetName.length > 0 && (
         <Location
           location={location}
@@ -200,34 +159,6 @@
           handleLinkClick={handleLinkClick}
         />
       )}
-=======
-      {collectionType === CollectionType.EDR &&
-        feature &&
-        datasetName.length > 0 && (
-          <Location
-            location={location}
-            locations={locations}
-            feature={feature}
-            datasetName={datasetName}
-            parameters={parameters}
-            handleLocationChange={handleLocationChange}
-            handleLinkClick={handleLinkClick}
-          />
-        )}
-      {collectionType === CollectionType.EDRGrid &&
-        feature &&
-        datasetName.length > 0 && (
-          <Grid
-            location={location}
-            locations={locations}
-            feature={feature}
-            datasetName={datasetName}
-            parameters={parameters}
-            handleLocationChange={handleLocationChange}
-            handleLinkClick={handleLinkClick}
-          />
-        )}
->>>>>>> da056bf5
       {collectionType === CollectionType.Features && feature && (
         <Item
           location={location}
