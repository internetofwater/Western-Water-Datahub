/**
 * Copyright 2025 Lincoln Institute of Land Policy
 * SPDX-License-Identifier: MIT
 */

import {
    CustomListenerFunction,
    LayerType,
    MainLayerDefinition,
    SourceConfig,
    Sources,
} from '@/components/Map/types';
import {
    DataDrivenPropertyValueSpecification,
    LayerSpecification,
    Map,
    Popup,
} from 'mapbox-gl';
import {
    SubLayerId,
    LayerId,
    SourceId,
    RISEEDRReservoirSource,
    RegionsSource,
    BaseLayerOpacity,
    ValidStates,
    ResVizEDRReservoirSource,
} from '@/features/Map/consts';
import {
    getReservoirConfig,
    getReservoirFilter,
    getReservoirLabelLayout,
    getReservoirLabelPaint,
    getReservoirSymbolLayout,
} from '@/features/Map/utils';
import { Root } from 'react-dom/client';
import { SnotelHucMeansField } from '@/features/Map/types/snotel';
import { StateField } from '@/features/Map/types/state';
import { showReservoirPopup } from '@/features/Popups/utils';

/**********************************************************************
 * Define the various datasources this map will use
 **********************************************************************/

/**
 * Configurations for sources in the map. Supports GeoJSON, VectorTile, and Esri Feature Service sources
 *
 * @constant
 */
export const sourceConfigs: SourceConfig[] = [
    {
        id: SourceId.Regions,
        type: Sources.ESRI,
        definition: {
            url: RegionsSource,
            where: 'REG_NUM IN (5,6,7,8,9,10)',
        },
    },
    {
        id: SourceId.RiseEDRReservoirs,
        type: Sources.GeoJSON,
        definition: {
            type: 'geojson',
            data: RISEEDRReservoirSource,
            filter: ['!=', ['get', '_id'], 3688],
        },
    },
    {
        id: SourceId.ResvizEDRReservoirs,
        type: Sources.GeoJSON,
        definition: {
            type: 'geojson',
            data: ResVizEDRReservoirSource,
        },
    },
    {
        id: SourceId.NOAARiverForecast,
        type: Sources.GeoJSON,
        definition: {
            type: 'geojson',
<<<<<<< HEAD
            data: 'https://cache.wwdh.internetofwater.app/collections/noaa-rfc/items?f=json&limit=10000',
=======
            data: 'https://cache.wwdh.internetofwater.app/collections/noaa-rfc/items?limit=10000',
>>>>>>> 5f9b920b
        },
    },
    {
        id: SourceId.USDroughtMonitor,
        type: Sources.Raster,
        definition: {
            type: 'raster',
            tiles: [
                'https://api.wwdh.internetofwater.app/collections/us-current-drought-monitor/map?f=png&bbox-crs=http://www.opengis.net/def/crs/EPSG/0/3857&bbox={bbox-epsg-3857}',
            ],
            tileSize: 256,
            minzoom: 4,
        },
    },
    {
        id: SourceId.NOAAPrecipSixToTen,
        type: Sources.Raster,
        definition: {
            type: 'raster',
            tiles: [
                'https://api.wwdh.internetofwater.app/collections/noaa-precip-6-10-day/map?f=png&bbox-crs=http://www.opengis.net/def/crs/EPSG/0/3857&bbox={bbox-epsg-3857}',
            ],
            tileSize: 256,
            minzoom: 3,
            maxzoom: 6,
        },
    },
    {
        id: SourceId.NOAATempSixToTen,
        type: Sources.Raster,
        definition: {
            type: 'raster',
            tiles: [
                'https://api.wwdh.internetofwater.app/collections/noaa-temp-6-10-day/map?f=png&bbox-crs=http://www.opengis.net/def/crs/EPSG/0/3857&bbox={bbox-epsg-3857}',
            ],
            tileSize: 256,
            minzoom: 3,
            maxzoom: 6,
        },
    },
    {
        id: SourceId.Snotel,
        type: Sources.GeoJSON,
        definition: {
            type: 'geojson',
<<<<<<< HEAD
            data: { type: 'FeatureCollection', features: [] }, // Data set at runtime after combining with means
=======
            data: { type: 'FeatureCollection', features: [] }, // Data set at runtime after combining with mean values
>>>>>>> 5f9b920b
        },
    },
    {
        id: SourceId.Basins,
        type: Sources.VectorTile,
        definition: {
            type: 'vector',
            tiles: [
                `https://reference.geoconnex.us/collections/hu06/tiles/WebMercatorQuad/{z}/{y}/{x}?f=mvt`,
            ],
            minzoom: 0,
            maxzoom: 10,
            tileSize: 512,
            bounds: [-124.707777, 25.190876, -67.05824, 49.376613],
        },
    },
    {
        id: SourceId.States,
        type: Sources.GeoJSON,
        definition: {
            type: 'geojson',
<<<<<<< HEAD
            data: 'https://reference.geoconnex.us/collections/states/items?f=json',
=======
            data: 'https://reference.geoconnex.us/collections/states/items',
>>>>>>> 5f9b920b
            filter: [
                'in',
                ['get', StateField.Acronym],
                ['literal', ValidStates],
            ],
        },
    },
];

/**********************************************************************
 * Create helper functions to group layer logic
 **********************************************************************/
/**
 * Returns the display name for a given layer or sublayer based on its identifier.
 *
 * Parameters:
 * - layerId: LayerId | SubLayerId - The identifier for the layer or sublayer.
 *
 * Returns:
 * - string - The display name for the specified layer or sublayer.
 *
 * @function
 */
export const getLayerName = (layerId: LayerId | SubLayerId): string => {
    switch (layerId) {
        case LayerId.Regions:
            return 'Regions';
        case LayerId.Snotel:
            return 'SNOTEL';
        case LayerId.NOAARiverForecast:
            return 'NOAA RFC';
        case LayerId.USDroughtMonitor:
            return 'Drought';
        case LayerId.NOAAPrecipSixToTen:
            return 'Precipitation';
        case LayerId.NOAATempSixToTen:
            return 'Temperature';
        default:
            return '';
    }
};

/**
 * Returns the color for a given layer or sublayer based on its identifier.
 * It defines the color values for each layer, including special cases for data-driven properties.
 *
 * Parameters:
 * - id: LayerId | SubLayerId - The identifier for the layer or sublayer.
 *
 * Returns:
 * - DataDrivenPropertyValueSpecification<string> - The color value or expression for the specified layer or sublayer.
 *
 * @function
 */
export const getLayerColor = (
    id: LayerId | SubLayerId
): DataDrivenPropertyValueSpecification<string> => {
    switch (id) {
        case LayerId.Regions:
            return '#000';
        case LayerId.Basins:
            return '#000';
        case LayerId.RiseEDRReservoirs:
            return '#00F';
        case LayerId.States:
            return '#000';
        default:
            return '#FFF';
    }
};

/**
 * Returns the configuration for a given layer or sublayer in the map.
 * It defines the properties such as id, type, source, layout, filter, and paint for each layer.
 *
 * Parameters:
 * - id: LayerId | SubLayerId - The identifier for the layer or sublayer.
 *
 * Returns:
 * - LayerSpecification | null - The configuration object for the specified layer or sublayer, or null if no configuration is needed.
 *
 * @function
 */
export const getLayerConfig = (
    id: LayerId | SubLayerId
): null | LayerSpecification => {
    // Group layer and sublayer configurations together
    switch (id) {
        case LayerId.Regions:
            return null;
        case SubLayerId.RegionsBoundary:
            return {
                id: SubLayerId.RegionsBoundary,
                type: LayerType.Line,
                source: SourceId.Regions,
                layout: {
                    'line-cap': 'round',
                    'line-join': 'round',
                },
                paint: {
                    'line-opacity': 1,
                    'line-color': getLayerColor(LayerId.Regions),
                    'line-width': 3,
                },
            };
        case SubLayerId.RegionsFill:
            return {
                id: SubLayerId.RegionsFill,
                type: LayerType.Fill,
                source: SourceId.Regions,
                paint: {
                    'fill-color': getLayerColor(LayerId.Regions),
                    'fill-opacity': 0,
                },
            };
        case LayerId.Basins:
            return null;
        case SubLayerId.BasinsBoundary:
            return {
                id: SubLayerId.BasinsBoundary,
                type: LayerType.Line,
                source: SourceId.Basins,
                'source-layer': 'hu06',
                layout: {
                    visibility: 'none',
                    'line-cap': 'round',
                    'line-join': 'round',
                },
                paint: {
                    'line-opacity': 1,
                    'line-color': getLayerColor(LayerId.Basins),
                    'line-width': 2,
                },
            };
        case SubLayerId.BasinsFill:
            return {
                id: SubLayerId.BasinsFill,
                type: LayerType.Fill,
                source: SourceId.Basins,
                'source-layer': 'hu06',
                layout: {
                    visibility: 'none',
                },
                paint: {
                    'fill-color': getLayerColor(LayerId.Basins),
                    'fill-opacity': 0,
                },
            };
        case LayerId.States:
            return null;
        case SubLayerId.StatesBoundary:
            return {
                id: SubLayerId.StatesBoundary,
                type: LayerType.Line,
                source: SourceId.States,
                layout: {
                    visibility: 'none',
                    'line-cap': 'round',
                    'line-join': 'round',
                },
                paint: {
                    'line-opacity': 1,
                    'line-color': getLayerColor(LayerId.States),
                    'line-width': 3,
                },
            };
        case SubLayerId.StatesFill:
            return {
                id: SubLayerId.StatesFill,
                type: LayerType.Fill,
                source: SourceId.States,
                layout: {
                    visibility: 'none',
                },
                paint: {
                    'fill-color': getLayerColor(LayerId.States),
                    'fill-opacity': 0,
                },
            };
        case LayerId.RiseEDRReservoirs:
            return {
                id: LayerId.RiseEDRReservoirs,
                type: LayerType.Symbol,
                source: SourceId.RiseEDRReservoirs,
                filter: getReservoirFilter(
                    getReservoirConfig(SourceId.RiseEDRReservoirs)!
                ),
                layout: getReservoirSymbolLayout(
                    getReservoirConfig(SourceId.RiseEDRReservoirs)!
                ),
            };
        case SubLayerId.RiseEDRReservoirLabels:
            return {
                id: SubLayerId.RiseEDRReservoirLabels,
                type: LayerType.Symbol,
                source: SourceId.RiseEDRReservoirs,
                filter: getReservoirFilter(
                    getReservoirConfig(SourceId.RiseEDRReservoirs)!
                ),
                layout: getReservoirLabelLayout(
                    getReservoirConfig(SourceId.RiseEDRReservoirs)!
                ),
                paint: getReservoirLabelPaint(
                    getReservoirConfig(SourceId.RiseEDRReservoirs)!
                ),
            };
        case LayerId.ResvizEDRReservoirs:
            return {
                id: LayerId.ResvizEDRReservoirs,
                type: LayerType.Symbol,
                source: SourceId.ResvizEDRReservoirs,
                filter: getReservoirFilter(
                    getReservoirConfig(SourceId.ResvizEDRReservoirs)!
                ),
                layout: getReservoirSymbolLayout(
                    getReservoirConfig(SourceId.ResvizEDRReservoirs)!
                ),
            };
        case SubLayerId.ResvizEDRReservoirLabels:
            return {
                id: SubLayerId.ResvizEDRReservoirLabels,
                type: LayerType.Symbol,
                source: SourceId.ResvizEDRReservoirs,
                filter: getReservoirFilter(
                    getReservoirConfig(SourceId.ResvizEDRReservoirs)!
                ),
                layout: getReservoirLabelLayout(
                    getReservoirConfig(SourceId.ResvizEDRReservoirs)!
                ),
                paint: getReservoirLabelPaint(
                    getReservoirConfig(SourceId.ResvizEDRReservoirs)!
                ),
            };

        case LayerId.USDroughtMonitor:
            return {
                id: LayerId.USDroughtMonitor,
                type: LayerType.Raster,
                source: SourceId.USDroughtMonitor,
                paint: {
                    'raster-opacity': BaseLayerOpacity,
                },
            };
        case LayerId.NOAAPrecipSixToTen:
            return {
                id: LayerId.NOAAPrecipSixToTen,
                type: LayerType.Raster,
                source: SourceId.NOAAPrecipSixToTen,
                paint: {
                    'raster-opacity': BaseLayerOpacity,
                },
                layout: {
                    visibility: 'none',
                },
            };
        case LayerId.NOAATempSixToTen:
            return {
                id: LayerId.NOAATempSixToTen,
                type: LayerType.Raster,
                source: SourceId.NOAATempSixToTen,
                paint: {
                    'raster-opacity': BaseLayerOpacity,
                },
                layout: {
                    visibility: 'none',
                },
            };
        case LayerId.NOAARiverForecast:
            return {
                id: LayerId.NOAARiverForecast,
                type: LayerType.Circle,
                source: SourceId.NOAARiverForecast,
                paint: {
                    'circle-radius': 5,
                    'circle-stroke-width': 1,
                    'circle-stroke-color': '#000',
                    'circle-color': [
                        'step',
                        ['get', 'esppavg'],
                        '#d73027',
                        25,
                        '#f46d43',
                        50,
                        '#fdae61',
                        75,
                        '#fee090',
                        90,
                        '#e0f3f8',
                        110,
                        '#abd9e9',
                        125,
                        '#74add1',
                        150,
                        '#4575b4',
                    ],
                },
                layout: {
                    visibility: 'none',
                },
            };
        case LayerId.Snotel:
            return {
                id: LayerId.Snotel,
                type: LayerType.Circle,
                source: SourceId.Snotel,
                filter: ['has', SnotelHucMeansField.SnowpackTempRelative],
                paint: {
                    'circle-radius': 5,
                    'circle-stroke-width': 1,
                    'circle-stroke-color': '#000',
                    'circle-color': [
                        'step',
                        [
                            'coalesce',
                            ['get', SnotelHucMeansField.SnowpackTempRelative],
                            -1,
                        ],
                        '#fff',
                        0,
                        '#7b3294',
                        25,
                        '#c2a5cf',
                        50,
                        '#f7f7f7',
                        75,
                        '#a6dba0',
                        90,
                        '#008837',
                    ],
                },
                layout: {
                    visibility: 'none',
                },
            };
        default:
            return null;
    }
};

// Define and hover functions with curry-ed map and popup objects
export const getLayerHoverFunction = (
    id: LayerId | SubLayerId
): CustomListenerFunction => {
    return (
        map: Map,
        hoverPopup: Popup,
        persistentPopup: Popup,
        root: Root,
        container: HTMLDivElement
    ) => {
        switch (id) {
            case LayerId.RiseEDRReservoirs:
                return (e) => {
                    showReservoirPopup(
                        getReservoirConfig(SourceId.RiseEDRReservoirs)!,
                        map,
                        e,
                        root,
                        container,
                        hoverPopup,
                        false
                    );
                };
            case LayerId.ResvizEDRReservoirs:
                return (e) => {
                    showReservoirPopup(
                        getReservoirConfig(SourceId.ResvizEDRReservoirs)!,
                        map,
                        e,
                        root,
                        container,
                        hoverPopup,
                        false
                    );
                };
            default:
                return (e) => {
                    console.log('Hover Event Triggered: ', e);
                    console.log('The map: ', map);
                    console.log('Available Popups: ');
                    console.log('Hover: ', hoverPopup);
                    console.log('Persistent: ', persistentPopup);
                    console.log('Content Root: ', root);
                    console.log('Content Container: ', container);

                    map.getCanvas().style.cursor = 'pointer';
                };
        }
    };
};

/**
 * Custom functionality for when the `mouseleave` event fires on this layer.
 * If not defined, defaults to unsetting the cursor and removing the hoverpopup
 *
 * Parameters:
 * - id: LayerId | SubLayerId - The identifier for the layer or sublayer.
 *
 * Returns:
 * - CustomListenerFunction - A function that handles the hover exit event for the specified layer or sublayer.
 *
 * @function
 */
export const getLayerCustomHoverExitFunction = (
    id: LayerId | SubLayerId
): CustomListenerFunction => {
    return (
        map: Map,
        hoverPopup: Popup,
        persistentPopup: Popup,
        root: Root,
        container: HTMLDivElement
    ) => {
        switch (id) {
            default:
                return (e) => {
                    console.log('Hover Exit Event Triggered: ', e);
                    console.log('The map: ', map);
                    console.log('Available Popups: ');
                    console.log('Hover: ', hoverPopup);
                    console.log('Persistent: ', persistentPopup);
                    console.log('Content Root: ', root);
                    console.log('Content Container: ', container);
                };
        }
    };
};

/**
 * Custom functionality for when the `mousemove` event fires on this layer. This event is triggered when
 * hovering over features without the cursor leaving the layer.
 *
 * Parameters:
 * - id: LayerId | SubLayerId - The identifier for the layer or sublayer.
 *
 * Returns:
 * - CustomListenerFunction - A function that handles the mouse move event for the specified layer or sublayer.
 *
 * @function
 */
export const getLayerMouseMoveFunction = (
    id: LayerId | SubLayerId
): CustomListenerFunction => {
    return (
        map: Map,
        hoverPopup: Popup,
        persistentPopup: Popup,
        root: Root,
        container: HTMLDivElement
    ) => {
        switch (id) {
            case LayerId.RiseEDRReservoirs:
                return (e) => {
                    showReservoirPopup(
                        getReservoirConfig(SourceId.RiseEDRReservoirs)!,
                        map,
                        e,
                        root,
                        container,
                        hoverPopup,
                        true
                    );
                };
            case LayerId.ResvizEDRReservoirs:
                return (e) => {
                    showReservoirPopup(
                        getReservoirConfig(SourceId.ResvizEDRReservoirs)!,
                        map,
                        e,
                        root,
                        container,
                        hoverPopup,
                        true
                    );
                };
            default:
                return (e) => {
                    console.log('Hover Exit Event Triggered: ', e);
                    console.log('The map: ', map);
                    console.log('Available Popups: ');
                    console.log('Hover: ', hoverPopup);
                    console.log('Persistent: ', persistentPopup);
                    console.log('Content Root: ', root);
                    console.log('Content Container: ', container);
                };
        }
    };
};

/**
 * Custom functionality for when the `click` event fires on this layer.
 *
 * Parameters:
 * - id: LayerId | SubLayerId - The identifier for the layer or sublayer.
 *
 * Returns:
 * - CustomListenerFunction - A function that handles the click event for the specified layer or sublayer.
 *
 * @function
 */
export const getLayerClickFunction = (
    id: LayerId | SubLayerId
): CustomListenerFunction => {
    return (
        map: Map,
        hoverPopup: Popup,
        persistentPopup: Popup,
        root: Root,
        container: HTMLDivElement
    ) => {
        switch (id) {
            default:
                return (e) => {
                    console.log('Click Event Triggered: ', e);
                    console.log('The map: ', map);
                    console.log('Available Popups: ');
                    console.log('Hover: ', hoverPopup);
                    console.log('Persistent: ', persistentPopup);
                    console.log('Content Root: ', root);
                    console.log('Content Container: ', container);
                };
        }
    };
};

/**
 * Contains the definitions for main layers and sublayers in the map.
 * Each layer definition includes properties such as id, controllable, legend, config, and optional event handler functions.
 *
 * LayerDefinition Type:
 * - id: string - The identifier for the layer or sublayer.
 * - controllable: boolean - Whether the layers visibility can be toggled by the user.
 * - legend: boolean - Whether the layer should be displayed in the legend.
 * - config: LayerSpecification | null - The configuration object for the layer or sublayer.
 * - hoverFunction?: CustomListenerFunction - Optional function to handle hover events.
 * - customHoverExitFunction?: CustomListenerFunction - Optional function to handle hover exit events.
 * - clickFunction?: CustomListenerFunction - Optional function to handle click events.
 * - mouseMoveFunction?: CustomListenerFunction - Optional function to handle mouse move events.
 *
 * MainLayerDefinition Type:
 * Contains the above type values and an additional optional array
 * - subLayers?: LayerDefinition[] - Optional array of sublayer definitions.
 *
 *
 * @constant
 */
export const layerDefinitions: MainLayerDefinition[] = [
    // Use this as the master object to define layer hierarchies. Sublayers are nested layer definitions,
    // meaning they have their own click and hover listeners. The order of layers and sublayers dictates the draw
    // order on the map.
    {
        id: LayerId.USDroughtMonitor,
        config: getLayerConfig(LayerId.USDroughtMonitor),
        controllable: false,
        legend: false,
    },
    {
        id: LayerId.NOAAPrecipSixToTen,
        config: getLayerConfig(LayerId.NOAAPrecipSixToTen),
        controllable: false,
        legend: false,
    },
    {
        id: LayerId.NOAATempSixToTen,
        config: getLayerConfig(LayerId.NOAATempSixToTen),
        controllable: false,
        legend: false,
    },
    {
        id: LayerId.Regions,
        config: getLayerConfig(LayerId.Regions),
        controllable: false,
        legend: false,
        subLayers: [
            {
                id: SubLayerId.RegionsBoundary,
                config: getLayerConfig(SubLayerId.RegionsBoundary),
                controllable: false,
                legend: false,
            },
            {
                id: SubLayerId.RegionsFill,
                config: getLayerConfig(SubLayerId.RegionsFill),
                controllable: false,
                legend: false,
                // hoverFunction: getLayerHoverFunction(SubLayerId.RegionsFill),
            },
        ],
    },
    {
        id: LayerId.Basins,
        config: getLayerConfig(LayerId.Basins),
        controllable: false,
        legend: false,
        subLayers: [
            {
                id: SubLayerId.BasinsBoundary,
                config: getLayerConfig(SubLayerId.BasinsBoundary),
                controllable: false,
                legend: false,
            },
            {
                id: SubLayerId.BasinsFill,
                config: getLayerConfig(SubLayerId.BasinsFill),
                controllable: false,
                legend: false,
                clickFunction: getLayerClickFunction(SubLayerId.BasinsFill),
            },
        ],
    },
    {
        id: LayerId.States,
        config: getLayerConfig(LayerId.States),
        controllable: false,
        legend: false,
        subLayers: [
            {
                id: SubLayerId.StatesBoundary,
                config: getLayerConfig(SubLayerId.StatesBoundary),
                controllable: false,
                legend: false,
            },
            {
                id: SubLayerId.StatesFill,
                config: getLayerConfig(SubLayerId.StatesFill),
                controllable: false,
                legend: false,
                clickFunction: getLayerClickFunction(SubLayerId.StatesFill),
            },
        ],
    },
    {
        id: LayerId.NOAARiverForecast,
        config: getLayerConfig(LayerId.NOAARiverForecast),
        controllable: false,
        legend: false,
        clickFunction: getLayerClickFunction(LayerId.NOAARiverForecast),
    },
    {
        id: LayerId.Snotel,
        config: getLayerConfig(LayerId.Snotel),
        controllable: false,
        legend: false,
        clickFunction: getLayerClickFunction(LayerId.Snotel),
    },
    // {
    //     id: LayerId.RiseEDRReservoirs,
    //     config: getLayerConfig(LayerId.RiseEDRReservoirs),
    //     controllable: false,
    //     legend: false,
    //     hoverFunction: getLayerHoverFunction(LayerId.RiseEDRReservoirs),
    //     mouseMoveFunction: getLayerMouseMoveFunction(LayerId.RiseEDRReservoirs),
    //     subLayers: [
    //         {
    //             id: SubLayerId.RiseEDRReservoirLabels,
    //             config: getLayerConfig(SubLayerId.RiseEDRReservoirLabels),
    //             controllable: false,
    //             legend: false,
    //         },
    //     ],
    //     // hoverFunction: getLayerHoverFunction(LayerId.Reservoirs),
    // },
    {
        id: LayerId.ResvizEDRReservoirs,
        config: getLayerConfig(LayerId.ResvizEDRReservoirs),
        controllable: false,
        legend: false,
        hoverFunction: getLayerHoverFunction(LayerId.ResvizEDRReservoirs),
        mouseMoveFunction: getLayerMouseMoveFunction(
            LayerId.ResvizEDRReservoirs
        ),
        subLayers: [
            {
                id: SubLayerId.ResvizEDRReservoirLabels,
                config: getLayerConfig(SubLayerId.ResvizEDRReservoirLabels),
                controllable: false,
                legend: false,
            },
        ],
        // hoverFunction: getLayerHoverFunction(LayerId.Reservoirs),
    },
];<|MERGE_RESOLUTION|>--- conflicted
+++ resolved
@@ -78,11 +78,7 @@
         type: Sources.GeoJSON,
         definition: {
             type: 'geojson',
-<<<<<<< HEAD
-            data: 'https://cache.wwdh.internetofwater.app/collections/noaa-rfc/items?f=json&limit=10000',
-=======
             data: 'https://cache.wwdh.internetofwater.app/collections/noaa-rfc/items?limit=10000',
->>>>>>> 5f9b920b
         },
     },
     {
@@ -128,11 +124,7 @@
         type: Sources.GeoJSON,
         definition: {
             type: 'geojson',
-<<<<<<< HEAD
-            data: { type: 'FeatureCollection', features: [] }, // Data set at runtime after combining with means
-=======
             data: { type: 'FeatureCollection', features: [] }, // Data set at runtime after combining with mean values
->>>>>>> 5f9b920b
         },
     },
     {
@@ -154,11 +146,7 @@
         type: Sources.GeoJSON,
         definition: {
             type: 'geojson',
-<<<<<<< HEAD
-            data: 'https://reference.geoconnex.us/collections/states/items?f=json',
-=======
             data: 'https://reference.geoconnex.us/collections/states/items',
->>>>>>> 5f9b920b
             filter: [
                 'in',
                 ['get', StateField.Acronym],
