/**
 * Copyright 2025 Lincoln Institute of Land Policy
 * SPDX-License-Identifier: MIT
 */

import {
    ExpressionSpecification,
    FilterSpecification,
    GeoJSONFeature,
    LayoutSpecification,
    Map,
    PaintSpecification,
} from 'mapbox-gl';
import { SourceDataEvent, ReservoirConfig } from '@/features/Map/types';
import {
    ComplexReservoirProperties,
    ReservoirConfigs,
    TeacupPercentageOfCapacityExpression,
    ZoomCapacityArray,
} from '@/features/Map/consts';
import { SourceId } from '@/features/Map/consts';
import { FeatureCollection, GeoJsonProperties, Geometry, Point } from 'geojson';
import {
    RiseReservoirProperties,
    RiseReservoirPropertiesRaw,
} from '@/features/Map/types/reservoir/rise';
import wwdhService from '@/services/init/wwdh.init';
import { CoverageJSON } from '@/services/edr.service';
import { ResvizReservoirField } from '@/features/Map/types/reservoir/resviz';

/**
 *
 * @function
 */
export const loadTeacups = (map: Map) => {
    const teacupLevels = [
        100, 95, 90, 85, 80, 75, 70, 65, 60, 55, 50, 45, 40, 35, 30, 25, 20, 15,
        10, 5, 0,
    ];

    const teacupVariants = ['low', 'medium', 'high'];

    if (!map.hasImage('default')) {
        map.loadImage('/map-icons/default.png', (error, image) => {
            if (error) throw error;
            if (!image) {
                throw new Error('Image not found: default.png');
            }
            map.addImage('default', image);
        });
    }
    if (!map.hasImage('no-data')) {
        map.loadImage('/map-icons/no-data.png', (error, image) => {
            if (error) throw error;
            if (!image) {
                throw new Error('Image not found: no-data.png');
            }
            map.addImage('no-data', image);
        });
    }

<<<<<<< HEAD
    teacupVariants.forEach((variant) => {
        teacupLevels.forEach((level) => {
            const id = `${variant}-teacup-${level}`;
=======
    teacupLevels.forEach((average) => {
        teacupLevels.forEach((storage) => {
            const id = `teacup-${storage}-${average}`;
>>>>>>> 5f9b920b
            if (!map.hasImage(id)) {
                map.loadImage(`/map-icons/${id}.png`, (error, image) => {
                    if (error) throw error;
                    if (!image) {
                        throw new Error(`Image not found: ${id}.png`);
                    }
                    map.addImage(id, image);
                });
            }
        });
    });

    map.triggerRepaint();
};

/**
 *
 * @function
 */
export const parseReservoirProperties = <
    T extends keyof RiseReservoirPropertiesRaw
>(
    key: T,
    value: string | number
): RiseReservoirProperties[T] => {
    if (ComplexReservoirProperties.includes(key)) {
        return JSON.parse(value as string) as RiseReservoirProperties[T];
    }
    return value as RiseReservoirProperties[T];
};

/**
 *
 * @function
 */
export const isSourceDataLoaded = (
    map: Map,
    sourceId: SourceId,
    event: SourceDataEvent
): boolean => {
    return Boolean(
        event.sourceId === sourceId &&
            map.getSource(sourceId) &&
            map.isSourceLoaded(sourceId) &&
            map.querySourceFeatures(sourceId).length
    );
};

/**
 *
 * @function
 */
export const getReservoirConfig = (id: SourceId): ReservoirConfig | null => {
    return ReservoirConfigs.find((config) => config.id === id) ?? null;
};

/**
 *
 * @function
 */
export const getReservoirIconImageExpression = (
    config: ReservoirConfig
): ExpressionSpecification => {
    const zoomSteps = ZoomCapacityArray.flatMap(([zoom, capacity]) => [
        zoom, // for this zoom level
        [
            'case',
            ['<', ['var', 'storage'], 0],
            'no-data',
            ['>=', ['var', 'capacity'], capacity],
            TeacupPercentageOfCapacityExpression,
            'default',
        ], // evaluate this expression
    ]);

    return [
        // Define variables for reuse in sub-expressions
        'let',
        'capacity', // var name
        ['coalesce', ['get', config.capacityProperty], 1], // capacity variable value
        'storage', // var name
        [
            '/',
            ['coalesce', ['get', config.storageProperty], -1],
            ['coalesce', ['get', config.capacityProperty], 1],
        ], // storage variable value
        'average', // var name
        [
            'step',
            [
                '/',
<<<<<<< HEAD
                ['coalesce', ['get', config.storageProperty], -1],
                ['coalesce', ['get', config.thirtyYearAverageProperty], 1],
            ],
            'low',
            0.4,
            'medium',
            0.6,
            'high',
        ], // average variable value
=======
                ['coalesce', ['get', config.thirtyYearAverageProperty], -1],
                ['coalesce', ['get', config.capacityProperty], 1],
            ],
            'default', // Below first step value
            -1,
            'no-data',
            0,
            '0',
            0.05,
            '5',
            0.1,
            '10',
            0.15,
            '15',
            0.2,
            '20',
            0.25,
            '25',
            0.3,
            '30',
            0.35,
            '35',
            0.4,
            '40',
            0.45,
            '45',
            0.5,
            '50',
            0.55,
            '55',
            0.6,
            '60',
            0.65,
            '65',
            0.7,
            '70',
            0.75,
            '75',
            0.8,
            '80',
            0.85,
            '85',
            0.9,
            '90',
            0.95,
            '95',
            1.0,
            '100,',
        ], // averag
        // e variable value
>>>>>>> 5f9b920b
        // Primary expression
        ['step', ['zoom'], TeacupPercentageOfCapacityExpression, ...zoomSteps],
    ];
};

export const findReservoirIndex = (
    features: GeoJSONFeature[],
    identifier: string
) => {
    const index = features.findIndex((feature) => {
        const config = getReservoirConfig(feature.source as SourceId);
        if (feature?.properties && config) {
            return (
                String(
                    config.identifierProperty
                        ? feature.properties[config.identifierProperty]
                        : feature.id
                ) === identifier
            );
        }
        return false;
    });

    return index !== -1 ? index : 0;
};

export const getReservoirSymbolLayout = (
    config: ReservoirConfig
): LayoutSpecification => {
    return {
        'icon-image': getReservoirIconImageExpression(config),
        'icon-size': [
            'let',
            'capacity',
            ['coalesce', ['get', config.capacityProperty], 1],
            [
                'step',
                ['zoom'],
                1,
                0,
                [
                    'step',
                    ['var', 'capacity'],
                    0.3,
                    45000,
                    0.4,
                    320000,
                    0.3,
                    2010000,
                    0.5,
                ],
                5,
                [
                    'step',
                    ['var', 'capacity'],
                    0.3,
                    45000,
                    0.3,
                    320000,
                    0.4,
                    2010000,
                    0.5,
                ],
                8,
                [
                    'step',
                    ['var', 'capacity'],
                    0.3,
                    45000,
                    0.4,
                    320000,
                    0.5,
                    2010000,
                    0.6,
                ],
            ],
        ],

        'symbol-sort-key': ['coalesce', ['get', config.capacityProperty], 1],
        'icon-offset': [
            'step',
            ['zoom'],
            [0, 0],
            0,
            ['coalesce', ['get', 'offset'], [0, 0]],
            5,
            [0, 0],
        ],
        'icon-allow-overlap': true,
    };
};

export const getReservoirLabelLayout = (
    config: ReservoirConfig
): LayoutSpecification => {
    return {
        'text-field': ['get', config.labelProperty],
        'text-anchor': 'bottom',
        'text-size': 16,
        'symbol-sort-key': ['coalesce', ['get', config.capacityProperty], 1],
        'text-offset': [
            'let',
            'capacity',
            ['coalesce', ['get', config.capacityProperty], 1],
            [
                'step',
                ['zoom'],
                [0, 0],
                0,
                [
                    'step',
                    ['var', 'capacity'],
                    [0, 0.5],
                    45000,
                    [0, 1],
                    320000,
                    [0, 2.4],
                    2010000,
                    [0, 3.2],
                ],
                5,
                [
                    'step',
                    ['var', 'capacity'],
                    [0, 0.5],
                    45000,
                    [0, 2.1],
                    320000,
                    [0, 2.8],
                    2010000,
                    [0, 3.2],
                ],
                8,
                [
                    'step',
                    ['var', 'capacity'],
                    [0, 2.4],
                    45000,
                    [0, 2.8],
                    320000,
                    [0, 3.2],
                    2010000,
                    [0, 3.5],
                ],
            ],
        ],
    };
};

export const getReservoirLabelPaint = (
    config: ReservoirConfig
): PaintSpecification => {
    return {
        'text-color': '#000',
        'text-opacity': [
            'let',
            'capacity',
            ['coalesce', ['get', config.capacityProperty], 1],
            [
                'step',
                ['zoom'],
                0,
                ...ZoomCapacityArray.flatMap(([zoom, capacity]) => [
                    zoom, // At this zoom
                    [
                        // Evaluate this expression
                        'case',
                        ['>=', ['var', 'capacity'], capacity],
                        1, // If GTE capacity, evaluate sub-step expression
                        0, // Fallback to basic point symbol
                    ],
                ]),
            ],
        ],
        'text-halo-color': '#fff',
        'text-halo-width': 2,
    };
};

export const getReservoirFilter = (
    config: ReservoirConfig
): FilterSpecification => {
    const dataProperties = [
        config.capacityProperty,
        config.storageProperty,
        config.tenthPercentileProperty,
        config.ninetiethPercentileProperty,
        config.thirtyYearAverageProperty,
    ];
    return [
        'all',
        ...dataProperties.map((property) => [
            'all',
            ['has', property],
            ['==', ['typeof', ['get', property]], 'number'],
        ]),
    ];
};

/**
 *
 * @function
 */
export const getDefaultGeoJSON = (): FeatureCollection<
    Geometry,
    GeoJsonProperties
> => {
    return {
        type: 'FeatureCollection',
        features: [],
    };
};

export const isReservoirIdentifier = (
    config: ReservoirConfig,
    properties: GeoJsonProperties,
    id: string | number,
    identifier: string | number
): boolean => {
    return config.identifierProperty && properties?.[config.identifierProperty]
        ? properties[config.identifierProperty] === identifier
        : id === identifier;
};

export const getReservoirIdentifier = (
    config: ReservoirConfig,
    properties: GeoJsonProperties,
    id: string | number
): string | number => {
    const identifier =
        config.identifierProperty && properties?.[config.identifierProperty]
            ? (properties?.[config.identifierProperty] as string | number)
            : id;

    return config.identifierType === 'string'
        ? String(identifier)
        : Number(identifier);
};

export const appendResvizDataProperties = async (
    featureCollection: FeatureCollection<Point, GeoJsonProperties>,
    reservoirDate?: string | null
): Promise<FeatureCollection<Point, GeoJsonProperties>> => {
    const ids = featureCollection.features.map((feature) => feature.id!);

    const requests = ids.map((id) =>
        wwdhService.getLocation<CoverageJSON>(
            SourceId.ResvizEDRReservoirs,
            String(id),
            {
                params: {
                    limit: 1,
                    ...(reservoirDate ? { datetime: reservoirDate } : {}),
                },
            }
        )
    );

    const results = await Promise.allSettled(requests);

    const updatedFeatures = featureCollection.features.map((feature, index) => {
        const result = results[index];
        const updatedProps: GeoJsonProperties = { ...feature.properties };

        if (result.status === 'fulfilled') {
            const coverage = result.value;
            // Set Storage
            updatedProps[ResvizReservoirField.Storage] =
                coverage.ranges[ResvizReservoirField.Storage]?.values?.[0];
            // 10th Percentile
            updatedProps[ResvizReservoirField.TenthPercentile] =
                coverage.ranges[
                    ResvizReservoirField.TenthPercentile
                ]?.values?.[0];
            // 90th Percentile
            updatedProps[ResvizReservoirField.NinetiethPercentile] =
                coverage.ranges[
                    ResvizReservoirField.NinetiethPercentile
                ]?.values?.[0];
            // 30-year Average
            updatedProps[ResvizReservoirField.StorageAverage] =
                coverage.ranges[
                    ResvizReservoirField.StorageAverage
                ]?.values?.[0];
            updatedProps[ResvizReservoirField.StorageDate] =
                coverage.domain.axes.t.values?.[0];
        } else {
            console.warn(
                `Failed to fetch data for ID ${feature.id}:`,
                result.reason
            );
        }

        return {
            ...feature,
            properties: updatedProps,
        };
    });

    return {
        type: 'FeatureCollection',
        features: updatedFeatures,
    };
};

export const getBoundingGeographyFilter = (
    config: ReservoirConfig,
    property: keyof ReservoirConfig,
    value: string | number | string[] | number[]
): FilterSpecification => {
    return [
        'all',
        getReservoirFilter(config),
        [
            'case',
            [
                'any',
                ['==', ['typeof', ['get', config[property]]], 'literal'],
                ['==', ['typeof', ['get', config[property]]], 'array'],
            ],
            ['in', value, ['get', config[property]]],
            ['==', ['get', config[property]], value],
        ],
    ];
};<|MERGE_RESOLUTION|>--- conflicted
+++ resolved
@@ -38,8 +38,6 @@
         10, 5, 0,
     ];
 
-    const teacupVariants = ['low', 'medium', 'high'];
-
     if (!map.hasImage('default')) {
         map.loadImage('/map-icons/default.png', (error, image) => {
             if (error) throw error;
@@ -59,15 +57,9 @@
         });
     }
 
-<<<<<<< HEAD
-    teacupVariants.forEach((variant) => {
-        teacupLevels.forEach((level) => {
-            const id = `${variant}-teacup-${level}`;
-=======
     teacupLevels.forEach((average) => {
         teacupLevels.forEach((storage) => {
             const id = `teacup-${storage}-${average}`;
->>>>>>> 5f9b920b
             if (!map.hasImage(id)) {
                 map.loadImage(`/map-icons/${id}.png`, (error, image) => {
                     if (error) throw error;
@@ -159,17 +151,6 @@
             'step',
             [
                 '/',
-<<<<<<< HEAD
-                ['coalesce', ['get', config.storageProperty], -1],
-                ['coalesce', ['get', config.thirtyYearAverageProperty], 1],
-            ],
-            'low',
-            0.4,
-            'medium',
-            0.6,
-            'high',
-        ], // average variable value
-=======
                 ['coalesce', ['get', config.thirtyYearAverageProperty], -1],
                 ['coalesce', ['get', config.capacityProperty], 1],
             ],
@@ -220,7 +201,6 @@
             '100,',
         ], // averag
         // e variable value
->>>>>>> 5f9b920b
         // Primary expression
         ['step', ['zoom'], TeacupPercentageOfCapacityExpression, ...zoomSteps],
     ];
