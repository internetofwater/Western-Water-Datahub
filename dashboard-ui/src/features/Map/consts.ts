--- conflicted
+++ resolved
@@ -78,49 +78,6 @@
     -1,
     'no-data',
     0,
-<<<<<<< HEAD
-    ['concat', ['var', 'average'], '-teacup-0'],
-    0.05,
-    ['concat', ['var', 'average'], '-teacup-5'],
-    0.1,
-    ['concat', ['var', 'average'], '-teacup-10'],
-    0.15,
-    ['concat', ['var', 'average'], '-teacup-15'],
-    0.2,
-    ['concat', ['var', 'average'], '-teacup-20'],
-    0.25,
-    ['concat', ['var', 'average'], '-teacup-25'],
-    0.3,
-    ['concat', ['var', 'average'], '-teacup-30'],
-    0.35,
-    ['concat', ['var', 'average'], '-teacup-35'],
-    0.4,
-    ['concat', ['var', 'average'], '-teacup-40'],
-    0.45,
-    ['concat', ['var', 'average'], '-teacup-45'],
-    0.5,
-    ['concat', ['var', 'average'], '-teacup-50'],
-    0.55,
-    ['concat', ['var', 'average'], '-teacup-55'],
-    0.6,
-    ['concat', ['var', 'average'], '-teacup-60'],
-    0.65,
-    ['concat', ['var', 'average'], '-teacup-65'],
-    0.7,
-    ['concat', ['var', 'average'], '-teacup-70'],
-    0.75,
-    ['concat', ['var', 'average'], '-teacup-75'],
-    0.8,
-    ['concat', ['var', 'average'], '-teacup-80'],
-    0.85,
-    ['concat', ['var', 'average'], '-teacup-85'],
-    0.9,
-    ['concat', ['var', 'average'], '-teacup-90'],
-    0.95,
-    ['concat', ['var', 'average'], '-teacup-95'],
-    1.0,
-    ['concat', ['var', 'average'], '-teacup-100'],
-=======
     ['concat', 'teacup-0-', ['var', 'average']],
     0.05,
     ['concat', 'teacup-5-', ['var', 'average']],
@@ -162,7 +119,6 @@
     ['concat', 'teacup-95-', ['var', 'average']],
     1.0,
     ['concat', 'teacup-100-', ['var', 'average']],
->>>>>>> 5f9b920b
 ];
 
 /**
@@ -183,22 +139,14 @@
  * @constant
  */
 export const RISEEDRReservoirSource =
-<<<<<<< HEAD
-    'https://cache.wwdh.internetofwater.app/collections/rise-edr/locations?f=json&parameter-name=reservoirStorage&limit=10000';
-=======
     'https://cache.wwdh.internetofwater.app/collections/rise-edr/locations?parameter-name=reservoirStorage&limit=10000';
->>>>>>> 5f9b920b
 
 /**
  *
  * @constant
  */
 export const ResVizEDRReservoirSource =
-<<<<<<< HEAD
-    'https://cache.wwdh.internetofwater.app/collections/resviz-edr/locations?f=json';
-=======
     'https://cache.wwdh.internetofwater.app/collections/resviz-edr/locations';
->>>>>>> 5f9b920b
 
 /**
  *
@@ -253,11 +201,7 @@
         ],
 
         params: {
-<<<<<<< HEAD
-            'parameter-name': 'reservoirStorage', // TODO: replace once ontology gets made for resviz
-=======
             'parameter-name': 'reservoirStorage',
->>>>>>> 5f9b920b
         },
     },
 ];
