/**
 * Copyright 2025 Lincoln Institute of Land Policy
 * SPDX-License-Identifier: MIT
 */

"use client";

import Map from "@/components/Map";
import React, { useEffect } from "react";
import {
<<<<<<< HEAD
    layerDefinitions,
    sourceConfigs,
    MAP_ID,
    SubLayerId,
    LayerId,
} from '@/features/Map/config';
import { useMap } from '@/contexts/MapContexts';
import useMainStore from '@/lib/main';
import { loadTeacups as loadImages } from '@/features/Map/utils';
import { MapButton as BasemapSelector } from '@/features/MapTools/BaseMap/MapButton';
import { MapButton as Screenshot } from '@/features/MapTools/Screenshot/MapButton';
import CustomControl from '@/components/Map/tools/CustomControl';
import { basemaps } from '@/components/Map/consts';
=======
  layerDefinitions,
  sourceConfigs,
  MAP_ID,
  BASEMAP,
  SubLayerId,
  LayerId,
} from "@/features/Map/config";
import { useMap } from "@/contexts/MapContexts";
import useMainStore from "@/lib/main";
import { loadTeacups as loadImages } from "@/features/Map/utils";
>>>>>>> b770c0e6

const INITIAL_CENTER: [number, number] = [-98.5795, 39.8282];
const INITIAL_ZOOM = 4;

type Props = {
  accessToken: string;
};

/**
 * This component renders the main map for the application, allowing users to interact with all layers defined in config.tsx.
 * It handles all map events that interact with redux state, including clicks on mainstem and updates to the data in the cluster layer.
 *
 * Props:
 * - accessToken: string - The access token for the map service.
 *
 * @component
 */
const MainMap: React.FC<Props> = (props) => {
  const { accessToken } = props;

<<<<<<< HEAD
    const { map } = useMap(MAP_ID);
    const region = useMainStore((state) => state.region);
    const setRegion = useMainStore((state) => state.setRegion);
    const reservoir = useMainStore((state) => state.reservoir);
    const setReservoir = useMainStore((state) => state.setReservoir);
    const basemap = useMainStore((state) => state.basemap);
=======
  const { map } = useMap(MAP_ID);
  const region = useMainStore((state) => state.region);
  const setRegion = useMainStore((state) => state.setRegion);
  const reservoir = useMainStore((state) => state.reservoir);
  const setReservoir = useMainStore((state) => state.setReservoir);
>>>>>>> b770c0e6

  useEffect(() => {
    if (!map) {
      return;
    }

    map.on("click", SubLayerId.RegionsFill, (e) => {
      const features = map.queryRenderedFeatures(e.point, {
        layers: [SubLayerId.RegionsFill],
      });

      if (features && features.length) {
        const feature = features[0];

        if (feature.properties) {
          const region = feature.properties.REGION as string;

          setRegion(region);
        }
      }
    });

    map.on("click", SubLayerId.BasinsFill, (e) => {
      const features = map.queryRenderedFeatures(e.point, {
        layers: [SubLayerId.BasinsFill],
      });

      console.log("BASINS", features);

      // if (features && features.length) {
      //     const feature = features[0];

      //     if (feature.properties) {
      //         const region = feature.properties.REGION as string;

      //         setRegion(region);
      //     }
      // }
    });

    map.on("click", LayerId.Reservoirs, (e) => {
      const features = map.queryRenderedFeatures(e.point, {
        layers: [LayerId.Reservoirs],
      });

      console.log("features", features);
      if (features && features.length) {
        const feature = features[0];

        if (feature.properties) {
          const reservoir = feature.properties.locName as string;
          const region = feature.properties.region as string;

          setReservoir(reservoir);
          setRegion(region);
        }
<<<<<<< HEAD
    }, [reservoir]);

    useEffect(() => {
        if (!map) {
            return;
        }

        map.setStyle(basemaps[basemap]);
    }, [basemap]);

    return (
        <>
            <Map
                accessToken={accessToken}
                id={MAP_ID}
                sources={sourceConfigs}
                layers={layerDefinitions}
                options={{
                    style: basemaps[basemap],
                    center: INITIAL_CENTER,
                    zoom: INITIAL_ZOOM,
                    maxZoom: 20,
                }}
                controls={{
                    scaleControl: true,
                    navigationControl: true,
                }}
                customControls={[
                    {
                        control: new CustomControl(
                            (
                                <>
                                    <BasemapSelector />
                                    <Screenshot />
                                </>
                            )
                        ),
                        position: 'top-right',
                    },
                ]}
            />
        </>
    );
=======
      }
    });
    loadImages(map);
    map.on("style.load", () => {
      loadImages(map);
    });
  }, [map]);

  useEffect(() => {
    if (!map) {
      return;
    }
    if (region === "all") {
      // Unset Filter
      map.setFilter(SubLayerId.RegionsFill, null);
      map.setFilter(SubLayerId.RegionsBoundary, null);
      // TODO: basin filter
      if (reservoir === "all") {
        map.setFilter(LayerId.Reservoirs, null);
        map.setFilter(LayerId.Reservoirs, null);
      }
    } else {
      map.setFilter(SubLayerId.RegionsFill, ["==", ["get", "REGION"], region]);
      map.setFilter(SubLayerId.RegionsBoundary, [
        "==",
        ["get", "REGION"],
        region,
      ]);
      // TODO: basin filter
      if (reservoir === "all") {
        map.setFilter(LayerId.Reservoirs, ["==", ["get", "region"], region]);
        map.setFilter(LayerId.Reservoirs, ["==", ["get", "region"], region]);
      }
    }
  }, [region]);

  useEffect(() => {
    if (!map) {
      return;
    }
    if (reservoir === "all") {
      // Unset Filter
      map.setFilter(LayerId.Reservoirs, null);
      map.setFilter(LayerId.Reservoirs, null);
    } else {
      map.setFilter(LayerId.Reservoirs, ["==", ["get", "locName"], reservoir]);
      map.setFilter(LayerId.Reservoirs, ["==", ["get", "locName"], reservoir]);
    }
  }, [reservoir]);

  return (
    <>
      <Map
        accessToken={accessToken}
        id={MAP_ID}
        sources={sourceConfigs}
        layers={layerDefinitions}
        options={{
          style: BASEMAP,
          center: INITIAL_CENTER,
          zoom: INITIAL_ZOOM,
          maxZoom: 20,
        }}
        controls={{
          scaleControl: true,
          navigationControl: true,
        }}
      />
    </>
  );
>>>>>>> b770c0e6
};

export default MainMap;<|MERGE_RESOLUTION|>--- conflicted
+++ resolved
@@ -3,12 +3,11 @@
  * SPDX-License-Identifier: MIT
  */
 
-"use client";
+'use client';
 
-import Map from "@/components/Map";
-import React, { useEffect } from "react";
+import Map from '@/components/Map';
+import React, { useEffect } from 'react';
 import {
-<<<<<<< HEAD
     layerDefinitions,
     sourceConfigs,
     MAP_ID,
@@ -22,24 +21,12 @@
 import { MapButton as Screenshot } from '@/features/MapTools/Screenshot/MapButton';
 import CustomControl from '@/components/Map/tools/CustomControl';
 import { basemaps } from '@/components/Map/consts';
-=======
-  layerDefinitions,
-  sourceConfigs,
-  MAP_ID,
-  BASEMAP,
-  SubLayerId,
-  LayerId,
-} from "@/features/Map/config";
-import { useMap } from "@/contexts/MapContexts";
-import useMainStore from "@/lib/main";
-import { loadTeacups as loadImages } from "@/features/Map/utils";
->>>>>>> b770c0e6
 
 const INITIAL_CENTER: [number, number] = [-98.5795, 39.8282];
 const INITIAL_ZOOM = 4;
 
 type Props = {
-  accessToken: string;
+    accessToken: string;
 };
 
 /**
@@ -52,80 +39,117 @@
  * @component
  */
 const MainMap: React.FC<Props> = (props) => {
-  const { accessToken } = props;
+    const { accessToken } = props;
 
-<<<<<<< HEAD
     const { map } = useMap(MAP_ID);
     const region = useMainStore((state) => state.region);
     const setRegion = useMainStore((state) => state.setRegion);
     const reservoir = useMainStore((state) => state.reservoir);
     const setReservoir = useMainStore((state) => state.setReservoir);
     const basemap = useMainStore((state) => state.basemap);
-=======
-  const { map } = useMap(MAP_ID);
-  const region = useMainStore((state) => state.region);
-  const setRegion = useMainStore((state) => state.setRegion);
-  const reservoir = useMainStore((state) => state.reservoir);
-  const setReservoir = useMainStore((state) => state.setReservoir);
->>>>>>> b770c0e6
 
-  useEffect(() => {
-    if (!map) {
-      return;
-    }
+    useEffect(() => {
+        if (!map) {
+            return;
+        }
 
-    map.on("click", SubLayerId.RegionsFill, (e) => {
-      const features = map.queryRenderedFeatures(e.point, {
-        layers: [SubLayerId.RegionsFill],
-      });
+        map.on('click', SubLayerId.RegionsFill, (e) => {
+            const features = map.queryRenderedFeatures(e.point, {
+                layers: [SubLayerId.RegionsFill],
+            });
 
-      if (features && features.length) {
-        const feature = features[0];
+            if (features && features.length) {
+                const feature = features[0];
 
-        if (feature.properties) {
-          const region = feature.properties.REGION as string;
+                if (feature.properties) {
+                    const region = feature.properties.REGION as string;
 
-          setRegion(region);
+                    setRegion(region);
+                }
+            }
+        });
+
+        map.on('click', SubLayerId.BasinsFill, (e) => {
+            const features = map.queryRenderedFeatures(e.point, {
+                layers: [SubLayerId.BasinsFill],
+            });
+
+            console.log('BASINS', features);
+
+            // if (features && features.length) {
+            //     const feature = features[0];
+
+            //     if (feature.properties) {
+            //         const region = feature.properties.REGION as string;
+
+            //         setRegion(region);
+            //     }
+            // }
+        });
+
+        map.on('click', LayerId.Reservoirs, (e) => {
+            const features = map.queryRenderedFeatures(e.point, {
+                layers: [LayerId.Reservoirs],
+            });
+
+            console.log('features', features);
+            if (features && features.length) {
+                const feature = features[0];
+
+                if (feature.properties) {
+                    const reservoir = feature.properties.locName as string;
+                    const region = feature.properties.region as string;
+
+                    setReservoir(reservoir);
+                    setRegion(region);
+                }
+            }
+        });
+        loadImages(map);
+        map.on('style.load', () => {
+            loadImages(map);
+        });
+    }, [map]);
+
+    useEffect(() => {
+        if (!map) {
+            return;
         }
-      }
-    });
-
-    map.on("click", SubLayerId.BasinsFill, (e) => {
-      const features = map.queryRenderedFeatures(e.point, {
-        layers: [SubLayerId.BasinsFill],
-      });
-
-      console.log("BASINS", features);
-
-      // if (features && features.length) {
-      //     const feature = features[0];
-
-      //     if (feature.properties) {
-      //         const region = feature.properties.REGION as string;
-
-      //         setRegion(region);
-      //     }
-      // }
-    });
-
-    map.on("click", LayerId.Reservoirs, (e) => {
-      const features = map.queryRenderedFeatures(e.point, {
-        layers: [LayerId.Reservoirs],
-      });
-
-      console.log("features", features);
-      if (features && features.length) {
-        const feature = features[0];
-
-        if (feature.properties) {
-          const reservoir = feature.properties.locName as string;
-          const region = feature.properties.region as string;
-
-          setReservoir(reservoir);
-          setRegion(region);
+        if (region === 'all') {
+            // Unset Filter
+            map.setFilter(SubLayerId.RegionsFill, null);
+            map.setFilter(SubLayerId.RegionsBoundary, null);
+            // TODO: basin filter
+            if (reservoir === 'all') {
+                map.setFilter(LayerId.Reservoirs, null);
+                map.setFilter(LayerId.Reservoirs, null);
+            }
+        } else {
+            map.setFilter(SubLayerId.RegionsFill, [
+                '==',
+                ['get', 'REGION'],
+                region,
+            ]);
+            map.setFilter(SubLayerId.RegionsBoundary, [
+                '==',
+                ['get', 'REGION'],
+                region,
+            ]);
+            // TODO: basin filter
+            if (reservoir === 'all') {
+                map.setFilter(LayerId.Reservoirs, [
+                    '==',
+                    ['get', 'region'],
+                    region,
+                ]);
+                map.setFilter(LayerId.Reservoirs, [
+                    '==',
+                    ['get', 'region'],
+                    region,
+                ]);
+            }
         }
-<<<<<<< HEAD
-    }, [reservoir]);
+    }, [region]);
 
     useEffect(() => {
         if (!map) {
@@ -168,78 +192,6 @@
             />
         </>
     );
-=======
-      }
-    });
-    loadImages(map);
-    map.on("style.load", () => {
-      loadImages(map);
-    });
-  }, [map]);
-
-  useEffect(() => {
-    if (!map) {
-      return;
-    }
-    if (region === "all") {
-      // Unset Filter
-      map.setFilter(SubLayerId.RegionsFill, null);
-      map.setFilter(SubLayerId.RegionsBoundary, null);
-      // TODO: basin filter
-      if (reservoir === "all") {
-        map.setFilter(LayerId.Reservoirs, null);
-        map.setFilter(LayerId.Reservoirs, null);
-      }
-    } else {
-      map.setFilter(SubLayerId.RegionsFill, ["==", ["get", "REGION"], region]);
-      map.setFilter(SubLayerId.RegionsBoundary, [
-        "==",
-        ["get", "REGION"],
-        region,
-      ]);
-      // TODO: basin filter
-      if (reservoir === "all") {
-        map.setFilter(LayerId.Reservoirs, ["==", ["get", "region"], region]);
-        map.setFilter(LayerId.Reservoirs, ["==", ["get", "region"], region]);
-      }
-    }
-  }, [region]);
-
-  useEffect(() => {
-    if (!map) {
-      return;
-    }
-    if (reservoir === "all") {
-      // Unset Filter
-      map.setFilter(LayerId.Reservoirs, null);
-      map.setFilter(LayerId.Reservoirs, null);
-    } else {
-      map.setFilter(LayerId.Reservoirs, ["==", ["get", "locName"], reservoir]);
-      map.setFilter(LayerId.Reservoirs, ["==", ["get", "locName"], reservoir]);
-    }
-  }, [reservoir]);
-
-  return (
-    <>
-      <Map
-        accessToken={accessToken}
-        id={MAP_ID}
-        sources={sourceConfigs}
-        layers={layerDefinitions}
-        options={{
-          style: BASEMAP,
-          center: INITIAL_CENTER,
-          zoom: INITIAL_ZOOM,
-          maxZoom: 20,
-        }}
-        controls={{
-          scaleControl: true,
-          navigationControl: true,
-        }}
-      />
-    </>
-  );
->>>>>>> b770c0e6
 };
 
 export default MainMap;