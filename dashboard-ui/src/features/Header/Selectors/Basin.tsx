/**
 * Copyright 2025 Lincoln Institute of Land Policy
 * SPDX-License-Identifier: MIT
 */

'use client';

import { ComboboxData, Select, Skeleton } from '@mantine/core';
import useMainStore from '@/lib/main';
import { useMap } from '@/contexts/MapContexts';
import { MAP_ID, SourceId } from '@/features/Map/consts';
import { useEffect, useRef, useState } from 'react';
import styles from '@/features/Header/Header.module.css';
import geoconnexService from '@/services/init/geoconnex.init';
import { formatOptions } from '@/features/Header/Selectors/utils';
import { FeatureCollection, Polygon } from 'geojson';
import {
    Huc06BasinField,
    Huc06BasinProperties,
} from '@/features/Map/types/basin';
import { SourceDataEvent } from '@/features/Map/types';
import { isSourceDataLoaded } from '@/features/Map/utils';

export const Basin: React.FC = () => {
    const { map } = useMap(MAP_ID);

    const basin = useMainStore((state) => state.basin);
    const setBasin = useMainStore((state) => state.setBasin);

    const [loading, setLoading] = useState(true);
    const [basinOptions, setBasinOptions] = useState<ComboboxData>([]);

    const controller = useRef<AbortController>(null);
    const isMounted = useRef(true);

    useEffect(() => {
        if (!map) {
            return;
        }
        // Ensure both map and populating fetch are finished
        const sourceCallback = (e: SourceDataEvent) => {
            if (isSourceDataLoaded(map, SourceId.Basins, e)) {
                map.off('sourcedata', sourceCallback); //remove event listener
            }
        };

        map.on('sourcedata', sourceCallback);

        return () => {
            map.off('sourcedata', sourceCallback);
        };
    }, [map]);

    const getBasinOptions = async () => {
        try {
            controller.current = new AbortController();

            const basinFeatureCollection = await geoconnexService.getItems<
                FeatureCollection<Polygon, Huc06BasinProperties>
            >(SourceId.Basins, {
                params: {
                    bbox: [-125, 24, -96.5, 49],
                    skipGeometry: true,
                },
            });

            if (basinFeatureCollection.features.length) {
                const basinOptions = formatOptions(
                    basinFeatureCollection.features,
                    (feature) => String(feature.id),
                    (feature) =>
                        String(feature?.properties?.[Huc06BasinField.Name]),
                    'All Basins'
                );

                if (isMounted.current) {
                    setLoading(false);
                    setBasinOptions(basinOptions);
                }
            }
        } catch (error) {
            if (
                (error as Error)?.name === 'AbortError' ||
                (typeof error === 'string' && error === 'Component unmount')
            ) {
                console.log('Fetch request canceled');
            } else {
                if ((error as Error)?.message) {
                    const _error = error as Error;
                    console.error(_error);
                }
            }
        }
    };

    useEffect(() => {
        isMounted.current = true;
        void getBasinOptions();
        return () => {
            isMounted.current = false;
            if (controller.current) {
                controller.current.abort('Component unmount');
            }
        };
    }, []);

    return (
        <Skeleton
            height={60} // Default dimensions of select
            width={207}
            visible={loading || basinOptions.length === 0}
            className={styles.skeleton}
        >
            <Select
                id="basinSelector"
                searchable
                data={basinOptions}
                value={basin}
                aria-label="Select a Basin"
                placeholder="Select a basin"
                label="Filter by Geography"
<<<<<<< HEAD
                onChange={(_value) => setBasin(_value as string)}
=======
                onChange={(value) => {
                    if (value) {
                        setBasin(value);
                    }
                }}
>>>>>>> 5f9b920b
            />
        </Skeleton>
    );
};<|MERGE_RESOLUTION|>--- conflicted
+++ resolved
@@ -119,15 +119,11 @@
                 aria-label="Select a Basin"
                 placeholder="Select a basin"
                 label="Filter by Geography"
-<<<<<<< HEAD
-                onChange={(_value) => setBasin(_value as string)}
-=======
                 onChange={(value) => {
                     if (value) {
                         setBasin(value);
                     }
                 }}
->>>>>>> 5f9b920b
             />
         </Skeleton>
     );
