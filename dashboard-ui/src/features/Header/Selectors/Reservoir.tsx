/**
 * Copyright 2025 Lincoln Institute of Land Policy
 * SPDX-License-Identifier: MIT
 */

"use client";

import { ComboboxData, Select, Skeleton } from "@mantine/core";
import useMainStore from "@/lib/main";
import { useMap } from "@/contexts/MapContexts";
import { MAP_ID, SourceId } from "@/features/Map/config";
import { useEffect, useState } from "react";
import {
<<<<<<< HEAD
    createFilteredOptions,
    createOptions,
    shouldLoadOptions,
} from '@/features/Header/Selectors/utils';
=======
  createFilteredOptions,
  createOptions,
  shouldLoadOptions,
} from "./utils";
>>>>>>> b770c0e6

export const Reservoir: React.FC = () => {
  const { map } = useMap(MAP_ID);

  const region = useMainStore((state) => state.region);
  const setRegion = useMainStore((state) => state.setRegion);
  const reservoir = useMainStore((state) => state.reservoir);
  const setReservoir = useMainStore((state) => state.setReservoir);

  const [reservoirOptions, setReservoirOptions] = useState<ComboboxData>([]);

  useEffect(() => {
    if (!map) {
      return;
    }

    map.on("sourcedata", function sourceCallback(e) {
      if (shouldLoadOptions(map, SourceId.Reservoirs, e)) {
        const _reservoirOptions = createOptions(
          map,
          SourceId.Reservoirs,
          "locName",
          "All Reservoirs",
        );
        setReservoirOptions(_reservoirOptions);
        map.off("sourcedata", sourceCallback); //remove event listener
      }
    });
  }, [map]);

  useEffect(() => {
    if (!map) {
      return;
    }

    if (region !== "all") {
      const reservoirOptions = createFilteredOptions(
        map,
        SourceId.Reservoirs,
        ["==", ["get", "region"], region],
        "locName",
        "All Reservoirs",
      );
      setReservoirOptions(reservoirOptions);
    } else {
      const _reservoirOptions = createOptions(
        map,
        SourceId.Reservoirs,
        "locName",
        "All Reservoirs",
      );
      setReservoirOptions(_reservoirOptions);
    }
  }, [region]);

  const handleChange = (value: string | null) => {
    if (!value || !map) {
      return;
    }

    const features = map.querySourceFeatures(SourceId.Reservoirs, {
      sourceLayer: SourceId.Reservoirs,
      filter: ["==", ["get", "locName"], value],
    });
    if (features && features.length > 0) {
      const feature = features[0];

      if (feature && feature.properties) {
        const region = feature.properties.region as string;

        setRegion(region);
      }
    }

    setReservoir(value);
  };

<<<<<<< HEAD
    return (
        <Skeleton
            height={36} // Default dimensions of select
            width={207}
            visible={reservoirOptions.length === 0}
        >
            <Select
                id="reservoirSelector"
                searchable
                data={reservoirOptions}
                value={reservoir}
                defaultValue={reservoir}
                aria-label="Select a Reservior"
                placeholder="Select a Reservior"
                onChange={(_value) => handleChange(_value)}
            />
        </Skeleton>
    );
=======
  return (
    <Skeleton
      height={36} // Default dimensions of select
      width={207}
      visible={reservoirOptions.length === 0}
    >
      <Select
        id="reservoirSelector"
        searchable
        data={reservoirOptions}
        value={reservoir}
        defaultValue={reservoir}
        placeholder="Select a Reservior"
        onChange={(_value) => handleChange(_value)}
      />
    </Skeleton>
  );
>>>>>>> b770c0e6
};<|MERGE_RESOLUTION|>--- conflicted
+++ resolved
@@ -3,103 +3,95 @@
  * SPDX-License-Identifier: MIT
  */
 
-"use client";
+'use client';
 
-import { ComboboxData, Select, Skeleton } from "@mantine/core";
-import useMainStore from "@/lib/main";
-import { useMap } from "@/contexts/MapContexts";
-import { MAP_ID, SourceId } from "@/features/Map/config";
-import { useEffect, useState } from "react";
+import { ComboboxData, Select, Skeleton } from '@mantine/core';
+import useMainStore from '@/lib/main';
+import { useMap } from '@/contexts/MapContexts';
+import { MAP_ID, SourceId } from '@/features/Map/config';
+import { useEffect, useState } from 'react';
 import {
-<<<<<<< HEAD
     createFilteredOptions,
     createOptions,
     shouldLoadOptions,
 } from '@/features/Header/Selectors/utils';
-=======
-  createFilteredOptions,
-  createOptions,
-  shouldLoadOptions,
-} from "./utils";
->>>>>>> b770c0e6
 
 export const Reservoir: React.FC = () => {
-  const { map } = useMap(MAP_ID);
+    const { map } = useMap(MAP_ID);
 
-  const region = useMainStore((state) => state.region);
-  const setRegion = useMainStore((state) => state.setRegion);
-  const reservoir = useMainStore((state) => state.reservoir);
-  const setReservoir = useMainStore((state) => state.setReservoir);
+    const region = useMainStore((state) => state.region);
+    const setRegion = useMainStore((state) => state.setRegion);
+    const reservoir = useMainStore((state) => state.reservoir);
+    const setReservoir = useMainStore((state) => state.setReservoir);
 
-  const [reservoirOptions, setReservoirOptions] = useState<ComboboxData>([]);
+    const [reservoirOptions, setReservoirOptions] = useState<ComboboxData>([]);
 
-  useEffect(() => {
-    if (!map) {
-      return;
-    }
+    useEffect(() => {
+        if (!map) {
+            return;
+        }
 
-    map.on("sourcedata", function sourceCallback(e) {
-      if (shouldLoadOptions(map, SourceId.Reservoirs, e)) {
-        const _reservoirOptions = createOptions(
-          map,
-          SourceId.Reservoirs,
-          "locName",
-          "All Reservoirs",
-        );
-        setReservoirOptions(_reservoirOptions);
-        map.off("sourcedata", sourceCallback); //remove event listener
-      }
-    });
-  }, [map]);
+        map.on('sourcedata', function sourceCallback(e) {
+            if (shouldLoadOptions(map, SourceId.Reservoirs, e)) {
+                const _reservoirOptions = createOptions(
+                    map,
+                    SourceId.Reservoirs,
+                    'locName',
+                    'All Reservoirs'
+                );
+                setReservoirOptions(_reservoirOptions);
+                map.off('sourcedata', sourceCallback); //remove event listener
+            }
+        });
+    }, [map]);
 
-  useEffect(() => {
-    if (!map) {
-      return;
-    }
+    useEffect(() => {
+        if (!map) {
+            return;
+        }
 
-    if (region !== "all") {
-      const reservoirOptions = createFilteredOptions(
-        map,
-        SourceId.Reservoirs,
-        ["==", ["get", "region"], region],
-        "locName",
-        "All Reservoirs",
-      );
-      setReservoirOptions(reservoirOptions);
-    } else {
-      const _reservoirOptions = createOptions(
-        map,
-        SourceId.Reservoirs,
-        "locName",
-        "All Reservoirs",
-      );
-      setReservoirOptions(_reservoirOptions);
-    }
-  }, [region]);
+        if (region !== 'all') {
+            const reservoirOptions = createFilteredOptions(
+                map,
+                SourceId.Reservoirs,
+                ['==', ['get', 'region'], region],
+                'locName',
+                'All Reservoirs'
+            );
+            setReservoirOptions(reservoirOptions);
+        } else {
+            const _reservoirOptions = createOptions(
+                map,
+                SourceId.Reservoirs,
+                'locName',
+                'All Reservoirs'
+            );
+            setReservoirOptions(_reservoirOptions);
+        }
+    }, [region]);
 
-  const handleChange = (value: string | null) => {
-    if (!value || !map) {
-      return;
-    }
+    const handleChange = (value: string | null) => {
+        if (!value || !map) {
+            return;
+        }
 
-    const features = map.querySourceFeatures(SourceId.Reservoirs, {
-      sourceLayer: SourceId.Reservoirs,
-      filter: ["==", ["get", "locName"], value],
-    });
-    if (features && features.length > 0) {
-      const feature = features[0];
+        const features = map.querySourceFeatures(SourceId.Reservoirs, {
+            sourceLayer: SourceId.Reservoirs,
+            filter: ['==', ['get', 'locName'], value],
+        });
+        if (features && features.length > 0) {
+            const feature = features[0];
 
-      if (feature && feature.properties) {
-        const region = feature.properties.region as string;
+            if (feature && feature.properties) {
+                const region = feature.properties.region as string;
 
-        setRegion(region);
-      }
-    }
+                setRegion(region);
+            }
+        }
 
-    setReservoir(value);
-  };
+        setReservoir(value);
+    };
 
-<<<<<<< HEAD
     return (
         <Skeleton
             height={36} // Default dimensions of select
@@ -118,23 +110,4 @@
             />
         </Skeleton>
     );
-=======
-  return (
-    <Skeleton
-      height={36} // Default dimensions of select
-      width={207}
-      visible={reservoirOptions.length === 0}
-    >
-      <Select
-        id="reservoirSelector"
-        searchable
-        data={reservoirOptions}
-        value={reservoir}
-        defaultValue={reservoir}
-        placeholder="Select a Reservior"
-        onChange={(_value) => handleChange(_value)}
-      />
-    </Skeleton>
-  );
->>>>>>> b770c0e6
 };