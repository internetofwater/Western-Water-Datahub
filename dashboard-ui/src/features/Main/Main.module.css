--- conflicted
+++ resolved
@@ -18,34 +18,22 @@
 .sideContainerSmall,
 .mapContainerSmall {
     height: calc(100vh - 442px);
-<<<<<<< HEAD
-=======
 }
 
 .sideContainerSmall,
 .mapContainerSmall {
->>>>>>> 5f9b920b
     max-height: calc(100vh - 442px);
 }
 
 .sideContainer,
 .sideContainerSmall {
     overflow-y: auto;
-<<<<<<< HEAD
 }
 
 .sideContainer {
     max-height: calc(100vh - 102px);
 }
 
-=======
-}
-
-.sideContainer {
-    max-height: calc(100vh - 102px);
-}
-
->>>>>>> 5f9b920b
 @media (max-width: 992px) {
     .mapContainer,
     .mapContainerSmall {
