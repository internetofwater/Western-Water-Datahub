/**
 * Copyright 2025 Lincoln Institute of Land Policy
 * SPDX-License-Identifier: MIT
 */

<<<<<<< HEAD
import { Box, Grid, GridCol, Paper, Text } from '@mantine/core';
import Map from '@/features/Map';
import useMainStore from '@/lib/main';
import styles from '@/features/Main/Main.module.css';
import { MAP_ID } from '@/features/Map/config';
import { useMap } from '@/contexts/MapContexts';
import { useEffect } from 'react';
import { MapTools } from '@/features/MapTools';
=======
"use client";

import { Box, Grid, GridCol, Paper, Text } from "@mantine/core";
import Map from "@/features/Map";
import useMainStore from "@/lib/main";
import styles from "@/features/Main/Main.module.css";
import { MAP_ID } from "@/features/Map/config";
import { useMap } from "@/contexts/MapContexts";
import { useEffect } from "react";
>>>>>>> b770c0e6

type Props = {
  accessToken: string;
};

const Main: React.FC<Props> = (props) => {
  const { accessToken } = props;

  const region = useMainStore((state) => state.region);
  const basin = useMainStore((state) => state.basin);
  const reservoir = useMainStore((state) => state.reservoir);

  const { map } = useMap(MAP_ID);

  const hasSelectedRegionOrBasin = region !== "all" || basin !== "all";
  const hasSelectedReservoir = reservoir !== "all";
  // Whenever reservoir or region change, resize map
  useEffect(() => {
    if (!map) {
      return;
    }

    map.resize();
  }, [reservoir, region, basin]);

<<<<<<< HEAD
    return (
        <Grid grow>
            {hasSelectedRegionOrBasin && (
                <GridCol span={{ base: 12, md: 3 }} order={{ base: 2, md: 1 }}>
                    <Grid grow>
                        <GridCol span={{ base: 12 }}>
                            <Paper shadow="xs" p={{ base: 'sm', md: 'xl' }}>
                                <Text>Region Info</Text>
                            </Paper>
                        </GridCol>
                        <GridCol span={{ base: 12 }}>
                            <Paper shadow="xs" p={{ base: 'sm', md: 'xl' }}>
                                Summary
                            </Paper>
                        </GridCol>
                    </Grid>
                </GridCol>
            )}
            <GridCol
                span={hasSelectedRegionOrBasin ? 9 : 12}
                order={{ base: 1, md: 2 }}
            >
                <Box
                    className={
                        hasSelectedReservoir
                            ? styles.mapContainerSmall
                            : styles.mapContainerLarge
                    }
                >
                    <Map accessToken={accessToken} />
                    <MapTools />
                </Box>
=======
  return (
    <Grid grow>
      {hasSelectedRegionOrBasin && (
        <GridCol span={{ base: 12, md: 3 }} order={{ base: 2, md: 1 }}>
          <Grid grow>
            <GridCol span={{ base: 12 }}>
              <Paper shadow="xs" p={{ base: "sm", md: "xl" }}>
                <Text>Region Info</Text>
              </Paper>
            </GridCol>
            <GridCol span={{ base: 12 }}>
              <Paper shadow="xs" p={{ base: "sm", md: "xl" }}>
                Summary
              </Paper>
>>>>>>> b770c0e6
            </GridCol>
          </Grid>
        </GridCol>
      )}
      <GridCol
        span={hasSelectedRegionOrBasin ? 9 : 12}
        order={{ base: 1, md: 2 }}
      >
        <Box
          className={
            hasSelectedReservoir
              ? styles.mapContainerSmall
              : styles.mapContainerLarge
          }
        >
          <Map accessToken={accessToken} />
        </Box>
      </GridCol>
      {hasSelectedReservoir && (
        <>
          <GridCol span={{ base: 12, md: 4 }} order={3}>
            <Paper shadow="xs" p="xl">
              <Text>Reservoir Info</Text>
            </Paper>
          </GridCol>
          <GridCol span={{ base: 12, md: 4 }} order={4}>
            <Paper shadow="xs" p="xl">
              <Text>Chart</Text>
            </Paper>
          </GridCol>
          <GridCol span={{ base: 12, md: 4 }} order={5}>
            <Paper shadow="xs" p="xl">
              Average
            </Paper>
          </GridCol>
        </>
      )}
    </Grid>
  );
};

export default Main;<|MERGE_RESOLUTION|>--- conflicted
+++ resolved
@@ -3,7 +3,8 @@
  * SPDX-License-Identifier: MIT
  */
 
-<<<<<<< HEAD
+'use client';
+
 import { Box, Grid, GridCol, Paper, Text } from '@mantine/core';
 import Map from '@/features/Map';
 import useMainStore from '@/lib/main';
@@ -12,43 +13,31 @@
 import { useMap } from '@/contexts/MapContexts';
 import { useEffect } from 'react';
 import { MapTools } from '@/features/MapTools';
-=======
-"use client";
-
-import { Box, Grid, GridCol, Paper, Text } from "@mantine/core";
-import Map from "@/features/Map";
-import useMainStore from "@/lib/main";
-import styles from "@/features/Main/Main.module.css";
-import { MAP_ID } from "@/features/Map/config";
-import { useMap } from "@/contexts/MapContexts";
-import { useEffect } from "react";
->>>>>>> b770c0e6
 
 type Props = {
-  accessToken: string;
+    accessToken: string;
 };
 
 const Main: React.FC<Props> = (props) => {
-  const { accessToken } = props;
+    const { accessToken } = props;
 
-  const region = useMainStore((state) => state.region);
-  const basin = useMainStore((state) => state.basin);
-  const reservoir = useMainStore((state) => state.reservoir);
+    const region = useMainStore((state) => state.region);
+    const basin = useMainStore((state) => state.basin);
+    const reservoir = useMainStore((state) => state.reservoir);
 
-  const { map } = useMap(MAP_ID);
+    const { map } = useMap(MAP_ID);
 
-  const hasSelectedRegionOrBasin = region !== "all" || basin !== "all";
-  const hasSelectedReservoir = reservoir !== "all";
-  // Whenever reservoir or region change, resize map
-  useEffect(() => {
-    if (!map) {
-      return;
-    }
+    const hasSelectedRegionOrBasin = region !== 'all' || basin !== 'all';
+    const hasSelectedReservoir = reservoir !== 'all';
+    // Whenever reservoir or region change, resize map
+    useEffect(() => {
+        if (!map) {
+            return;
+        }
 
-    map.resize();
-  }, [reservoir, region, basin]);
+        map.resize();
+    }, [reservoir, region, basin]);
 
-<<<<<<< HEAD
     return (
         <Grid grow>
             {hasSelectedRegionOrBasin && (
@@ -81,61 +70,28 @@
                     <Map accessToken={accessToken} />
                     <MapTools />
                 </Box>
-=======
-  return (
-    <Grid grow>
-      {hasSelectedRegionOrBasin && (
-        <GridCol span={{ base: 12, md: 3 }} order={{ base: 2, md: 1 }}>
-          <Grid grow>
-            <GridCol span={{ base: 12 }}>
-              <Paper shadow="xs" p={{ base: "sm", md: "xl" }}>
-                <Text>Region Info</Text>
-              </Paper>
             </GridCol>
-            <GridCol span={{ base: 12 }}>
-              <Paper shadow="xs" p={{ base: "sm", md: "xl" }}>
-                Summary
-              </Paper>
->>>>>>> b770c0e6
-            </GridCol>
-          </Grid>
-        </GridCol>
-      )}
-      <GridCol
-        span={hasSelectedRegionOrBasin ? 9 : 12}
-        order={{ base: 1, md: 2 }}
-      >
-        <Box
-          className={
-            hasSelectedReservoir
-              ? styles.mapContainerSmall
-              : styles.mapContainerLarge
-          }
-        >
-          <Map accessToken={accessToken} />
-        </Box>
-      </GridCol>
-      {hasSelectedReservoir && (
-        <>
-          <GridCol span={{ base: 12, md: 4 }} order={3}>
-            <Paper shadow="xs" p="xl">
-              <Text>Reservoir Info</Text>
-            </Paper>
-          </GridCol>
-          <GridCol span={{ base: 12, md: 4 }} order={4}>
-            <Paper shadow="xs" p="xl">
-              <Text>Chart</Text>
-            </Paper>
-          </GridCol>
-          <GridCol span={{ base: 12, md: 4 }} order={5}>
-            <Paper shadow="xs" p="xl">
-              Average
-            </Paper>
-          </GridCol>
-        </>
-      )}
-    </Grid>
-  );
+            {hasSelectedReservoir && (
+                <>
+                    <GridCol span={{ base: 12, md: 4 }} order={3}>
+                        <Paper shadow="xs" p="xl">
+                            <Text>Reservoir Info</Text>
+                        </Paper>
+                    </GridCol>
+                    <GridCol span={{ base: 12, md: 4 }} order={4}>
+                        <Paper shadow="xs" p="xl">
+                            <Text>Chart</Text>
+                        </Paper>
+                    </GridCol>
+                    <GridCol span={{ base: 12, md: 4 }} order={5}>
+                        <Paper shadow="xs" p="xl">
+                            Average
+                        </Paper>
+                    </GridCol>
+                </>
+            )}
+        </Grid>
+    );
 };
 
 export default Main;