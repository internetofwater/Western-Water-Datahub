<<<<<<< HEAD
import { BasemapId } from '@/components/Map/types';
import { create } from 'zustand';
=======
/**
 * Copyright 2025 Lincoln Institute of Land Policy
 * SPDX-License-Identifier: MIT
 */

import { create } from "zustand";
>>>>>>> b770c0e6

export enum Tools {
    BasemapSelector = 'basemap-selector',
    Print = 'print',
}

interface MainState {
<<<<<<< HEAD
    region: string;
    setRegion: (region: string) => void;
    basin: string;
    setBasin: (basin: string) => void;
    system: string;
    setSystem: (system: string) => void;
    reservoir: string;
    setReservoir: (reservoir: string) => void;
    basemap: BasemapId;
    setBasemap: (basemap: BasemapId) => void;
    tools: {
        [Tools.BasemapSelector]: boolean;
        [Tools.Print]: boolean;
    };
    setOpenTools: (tool: Tools, open: boolean) => void;
}

const useMainStore = create<MainState>()((set) => ({
    region: 'all',
    setRegion: (region) => set({ region }),
    basin: 'all',
    setBasin: (basin) => set({ basin }),
    system: 'all',
    setSystem: (system) => set({ system }),
    reservoir: 'all',
    setReservoir: (reservoir) => set({ reservoir }),
    basemap: BasemapId.Standard,
    setBasemap: (basemap) => set({ basemap }),
    tools: {
        [Tools.BasemapSelector]: false,
        [Tools.Print]: false,
    },
    setOpenTools: (tool, open) =>
        set((state) => ({
            tools: {
                ...state.tools,
                [tool]: open,
            },
        })),
=======
  region: string;
  setRegion: (region: string) => void;
  basin: string;
  setBasin: (basin: string) => void;
  system: string;
  setSystem: (system: string) => void;
  reservoir: string;
  setReservoir: (reservoir: string) => void;
}

const useMainStore = create<MainState>()((set) => ({
  region: "all",
  setRegion: (region) => set({ region }),
  basin: "all",
  setBasin: (basin) => set({ basin }),
  system: "all",
  setSystem: (system) => set({ system }),
  reservoir: "all",
  setReservoir: (reservoir) => set({ reservoir }),
>>>>>>> b770c0e6
}));

export default useMainStore;<|MERGE_RESOLUTION|>--- conflicted
+++ resolved
@@ -1,14 +1,10 @@
-<<<<<<< HEAD
-import { BasemapId } from '@/components/Map/types';
-import { create } from 'zustand';
-=======
 /**
  * Copyright 2025 Lincoln Institute of Land Policy
  * SPDX-License-Identifier: MIT
  */
 
-import { create } from "zustand";
->>>>>>> b770c0e6
+import { BasemapId } from '@/components/Map/types';
+import { create } from 'zustand';
 
 export enum Tools {
     BasemapSelector = 'basemap-selector',
@@ -16,7 +12,6 @@
 }
 
 interface MainState {
-<<<<<<< HEAD
     region: string;
     setRegion: (region: string) => void;
     basin: string;
@@ -56,27 +51,6 @@
                 [tool]: open,
             },
         })),
-=======
-  region: string;
-  setRegion: (region: string) => void;
-  basin: string;
-  setBasin: (basin: string) => void;
-  system: string;
-  setSystem: (system: string) => void;
-  reservoir: string;
-  setReservoir: (reservoir: string) => void;
-}
-
-const useMainStore = create<MainState>()((set) => ({
-  region: "all",
-  setRegion: (region) => set({ region }),
-  basin: "all",
-  setBasin: (basin) => set({ basin }),
-  system: "all",
-  setSystem: (system) => set({ system }),
-  reservoir: "all",
-  setReservoir: (reservoir) => set({ reservoir }),
->>>>>>> b770c0e6
 }));
 
 export default useMainStore;