--- conflicted
+++ resolved
@@ -38,23 +38,6 @@
 }
 
 :where([data-mantine-color-scheme='dark'])
-<<<<<<< HEAD
-    div.mapboxgl-popup-anchor-top
-    div.mapboxgl-popup-tip,
-div.mapboxgl-popup-anchor-bottom div.mapboxgl-popup-tip,
-div.mapboxgl-popup-anchor-left div.mapboxgl-popup-tip,
-div.mapboxgl-popup-anchor-right div.mapboxgl-popup-tip {
-    border-top-color: #2e2e2e;
-}
-:where([data-mantine-color-scheme='light'])
-    div.mapboxgl-popup-anchor-top
-    div.mapboxgl-popup-tip,
-div.mapboxgl-popup-anchor-bottom div.mapboxgl-popup-tip,
-div.mapboxgl-popup-anchor-left div.mapboxgl-popup-tip,
-div.mapboxgl-popup-anchor-right div.mapboxgl-popup-tip {
-    border-top-color: #fff;
-}
-=======
     div.mapboxgl-popup
     div.mapboxgl-popup-content {
     background-color: #2e2e2e;
@@ -129,7 +112,6 @@
     div.mapboxgl-popup-tip {
     border-left-color: #fff;
 }
->>>>>>> 5f9b920b
 
 div.mapboxgl-popup-content {
     width: fit-content;
