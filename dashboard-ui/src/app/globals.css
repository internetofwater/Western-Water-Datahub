--- conflicted
+++ resolved
@@ -5,60 +5,55 @@
 
 html,
 body {
-  max-width: 100vw;
-  overflow-x: hidden;
+    max-width: 100vw;
+    overflow-x: hidden;
 }
 
 body {
-  color: var(--foreground);
-  background: var(--background);
-  font-family: Arial, Helvetica, sans-serif;
-  -webkit-font-smoothing: antialiased;
-  -moz-osx-font-smoothing: grayscale;
+    color: var(--foreground);
+    background: var(--background);
+    font-family: Arial, Helvetica, sans-serif;
+    -webkit-font-smoothing: antialiased;
+    -moz-osx-font-smoothing: grayscale;
 }
 
 #map-container-main {
-<<<<<<< HEAD
     width: 100%;
     height: 100%; /* Top Bar + card height*/
     z-index: 1;
-=======
-  width: 100%;
-  height: 100%; /* Top Bar + card height*/
->>>>>>> b770c0e6
 }
 
 .mapboxgl-ctrl-attrib {
-  color: black;
+    color: black;
 }
 
 div.mapboxgl-ctrl-attrib a:hover {
-  color: white;
+    color: white;
 }
 
 div.mantine-Switch-root:hover {
-  cursor: pointer;
+    cursor: pointer;
 }
 
 * {
-  box-sizing: border-box;
-  padding: 0;
-  margin: 0;
+    box-sizing: border-box;
+    padding: 0;
+    margin: 0;
 }
 
 a {
-  color: inherit;
-  text-decoration: none;
+    color: inherit;
+    text-decoration: none;
 }
 
-html[data-mantine-color-scheme="dark"] {
-  color-scheme: dark;
-  --background: #0a0a0a;
-  --foreground: #ededed;
+html[data-mantine-color-scheme='dark'] {
+    color-scheme: dark;
+    --background: #0a0a0a;
+    --foreground: #ededed;
 }
 
-html[data-mantine-color-scheme="light"] {
-  color-scheme: light;
-  --background: #f5f5f5;
-  --foreground: #171717;
+html[data-mantine-color-scheme='light'] {
+    color-scheme: light;
+    --background: #f5f5f5;
+    --foreground: #171717;
 }