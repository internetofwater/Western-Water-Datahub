--- conflicted
+++ resolved
@@ -4,54 +4,48 @@
  */
 
 .page {
-  --gray-rgb: 0, 0, 0;
-  --gray-alpha-200: rgba(var(--gray-rgb), 0.08);
-  --gray-alpha-100: rgba(var(--gray-rgb), 0.05);
+    --gray-rgb: 0, 0, 0;
+    --gray-alpha-200: rgba(var(--gray-rgb), 0.08);
+    --gray-alpha-100: rgba(var(--gray-rgb), 0.05);
 
-  --button-primary-hover: #383838;
-  --button-secondary-hover: #f2f2f2;
+    --button-primary-hover: #383838;
+    --button-secondary-hover: #f2f2f2;
 
-  font-family: var(--font-geist-sans);
-  overflow: hidden;
+    font-family: var(--font-geist-sans);
+    overflow: hidden;
 }
 
 @media (prefers-color-scheme: dark) {
-  .page {
-    --gray-rgb: 255, 255, 255;
-    --gray-alpha-200: rgba(var(--gray-rgb), 0.145);
-    --gray-alpha-100: rgba(var(--gray-rgb), 0.06);
+    .page {
+        --gray-rgb: 255, 255, 255;
+        --gray-alpha-200: rgba(var(--gray-rgb), 0.145);
+        --gray-alpha-100: rgba(var(--gray-rgb), 0.06);
 
-    --button-primary-hover: #ccc;
-    --button-secondary-hover: #1a1a1a;
-  }
+        --button-primary-hover: #ccc;
+        --button-secondary-hover: #1a1a1a;
+    }
 }
 
 .header {
-<<<<<<< HEAD
     position: absolute;
     top: 0;
     z-index: 2;
-=======
-  position: absolute;
-  top: 0;
-  z-index: 1;
->>>>>>> b770c0e6
 }
 
 .main {
-  width: 100vw;
-  height: 100%;
-  padding-left: 0.5rem;
-  padding-right: 0.5rem;
-  margin-top: 128px;
+    width: 100vw;
+    height: 100%;
+    padding-left: 0.5rem;
+    padding-right: 0.5rem;
+    margin-top: 128px;
 }
 
 .main code {
-  font-family: inherit;
-  background: var(--gray-alpha-100);
-  padding: 2px 4px;
-  border-radius: 4px;
-  font-weight: 600;
+    font-family: inherit;
+    background: var(--gray-alpha-100);
+    padding: 2px 4px;
+    border-radius: 4px;
+    font-weight: 600;
 }
 
 .footer {
@@ -59,40 +53,40 @@
 
 /* Enable hover only on non-touch devices */
 @media (hover: hover) and (pointer: fine) {
-  a.primary:hover {
-    background: var(--button-primary-hover);
-    border-color: transparent;
-  }
+    a.primary:hover {
+        background: var(--button-primary-hover);
+        border-color: transparent;
+    }
 
-  a.secondary:hover {
-    background: var(--button-secondary-hover);
-    border-color: transparent;
-  }
+    a.secondary:hover {
+        background: var(--button-secondary-hover);
+        border-color: transparent;
+    }
 
-  .footer a:hover {
-    text-decoration: underline;
-    text-underline-offset: 4px;
-  }
+    .footer a:hover {
+        text-decoration: underline;
+        text-underline-offset: 4px;
+    }
 }
 
 @media (max-width: 600px) {
-  .page {
-    padding-bottom: 80px;
-  }
+    .page {
+        padding-bottom: 80px;
+    }
 
-  .main {
-    align-items: center;
-  }
+    .main {
+        align-items: center;
+    }
 
-  a.secondary {
-    min-width: auto;
-  }
+    a.secondary {
+        min-width: auto;
+    }
 
-  .footer {
-    flex-wrap: wrap;
-    align-items: center;
-    justify-content: center;
-  }
+    .footer {
+        flex-wrap: wrap;
+        align-items: center;
+        justify-content: center;
+    }
 }
 
 @media (prefers-color-scheme: dark) {
