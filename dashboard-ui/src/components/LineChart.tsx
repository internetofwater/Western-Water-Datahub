/**
 * Copyright 2025 Lincoln Institute of Land Policy
 * SPDX-License-Identifier: MIT
 */

import React, { RefObject } from 'react';
import {
    Chart as ChartJS,
    Tooltip,
    Legend,
    ChartData,
    CategoryScale,
    LinearScale,
    LineElement,
    PointElement,
    Title,
    Filler,
    TimeScale,
    ChartOptions,
} from 'chart.js';
import 'chartjs-adapter-moment';
import { Line } from 'react-chartjs-2';

ChartJS.register(
    CategoryScale,
    LinearScale,
    TimeScale,
    PointElement,
    LineElement,
    Filler,
    Title,
    Tooltip,
    Legend
);

type Props = {
    // eslint-disable-next-line @typescript-eslint/no-explicit-any
    data: ChartData<'line', any>;
    options: ChartOptions<'line'>;
    // eslint-disable-next-line @typescript-eslint/no-explicit-any
    ref?: RefObject<ChartJS<'line', any> | null>;
};

/**

 * @component
 */
export const LineChart: React.FC<Props> = (props) => {
    const { ref = null, data, options } = props;

<<<<<<< HEAD
    return <Line data-testid="line-chart" data={data} options={options} />;
=======
    return <Line ref={ref} data={data} options={options} />;
>>>>>>> d5ec8cd8
};<|MERGE_RESOLUTION|>--- conflicted
+++ resolved
@@ -48,9 +48,12 @@
 export const LineChart: React.FC<Props> = (props) => {
     const { ref = null, data, options } = props;
 
-<<<<<<< HEAD
-    return <Line data-testid="line-chart" data={data} options={options} />;
-=======
-    return <Line ref={ref} data={data} options={options} />;
->>>>>>> d5ec8cd8
+    return (
+        <Line
+            data-testid="line-chart"
+            ref={ref}
+            data={data}
+            options={options}
+        />
+    );
 };