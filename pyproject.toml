# Copyright 2025 Lincoln Institute of Land Policy
# SPDX-License-Identifier: MIT

[project]
name = "iodh_integrations"
version = "0.1.0"
description = "Mappings from various hydrological data sources to a standardized OGC EDR API format"
readme = "README.md"
requires-python = ">=3.12"
dependencies = [
    "aiohttp>=3.11.13",
    "covjson-pydantic>=0.5.0",
    "jsonpatch>=1.33",
    "redis>=5.2.1",
    "starlette>=0.46.0",
    "uvicorn>=0.34.0",
    "geojson-pydantic>=1.2.0",
    "opentelemetry-instrumentation-aiohttp-client>=0.51b0",
    "opentelemetry-sdk>=1.30.0",
    "opentelemetry-exporter-otlp>=1.30.0",
    "orjson>=3.10.15",
    "pygeoapi @ git+https://github.com/internetofwater/pygeoapi.git@wwdh",
    "msgspec>=0.19.0",
<<<<<<< HEAD
    "pygeoapi-plugins>=0.3.0",
=======
    "pygeoapi-plugins @ git+https://github.com/cgs-earth/pygeoapi-plugins.git",
>>>>>>> dac61155
]

classifiers = [
    "Development Status :: 4 - Beta",
    "Environment :: Console",
    "Intended Audience :: Developers",
    "Intended Audience :: Science/Research",
    "License :: OSI Approved :: MIT License",
    "Operating System :: OS Independent",
    "Programming Language :: Python",
    "Topic :: Scientific/Engineering :: GIS",
]

keywords = [
    "cgs",
    "pygeoapi",
    "rise",
    "snowtel",
    "hydrology"
]

[dependency-groups]
# Dependencies needed for development and testing
dev = [
    "pyright>=1.1.397",
    "pytest-asyncio>=0.25.3",
    "pytest-xdist>=3.6.1",
    "radon>=6.0.1",
    "pytest-cov>=6.0.0",
    "pytest>=8.3.4",
    "geopandas>=1.1.1",
]
# dependencies needed for external providers
deployment = [
"xarray",
"zarr<3",
"s3fs<=2023.6.0",
"gunicorn",
"gevent"
]

[tool.uv.workspace]
members = ["packages/*"]

[tool.pytest.ini_options]
# needed to prevent a deprecation warning; doesnt really affect any behavior
asyncio_default_fixture_loop_scope = "function"
addopts = "--strict-markers"
markers = [
    "upstream: marks tests that test upstream behavior outside of our control"
]

[tool.coverage.run]
# don't include code in test files in coverage
omit = [
    "**/*_test.py"
]<|MERGE_RESOLUTION|>--- conflicted
+++ resolved
@@ -21,11 +21,7 @@
     "orjson>=3.10.15",
     "pygeoapi @ git+https://github.com/internetofwater/pygeoapi.git@wwdh",
     "msgspec>=0.19.0",
-<<<<<<< HEAD
-    "pygeoapi-plugins>=0.3.0",
-=======
     "pygeoapi-plugins @ git+https://github.com/cgs-earth/pygeoapi-plugins.git",
->>>>>>> dac61155
 ]
 
 classifiers = [
